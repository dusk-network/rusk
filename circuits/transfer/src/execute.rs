// This Source Code Form is subject to the terms of the Mozilla Public
// License, v. 2.0. If a copy of the MPL was not distributed with this
// file, You can obtain one at http://mozilla.org/MPL/2.0/.
//
// Copyright (c) DUSK NETWORK. All rights reserved.

use crate::gadgets;

use crossover::CircuitCrossover;
use input::{CircuitInput, WitnessInput};
use output::{CircuitOutput, WitnessOutput};

use anyhow::{anyhow, Result};
use canonical::Store;
use dusk_bytes::Serializable;
use dusk_pki::{Ownable, SecretKey, SecretSpendKey, ViewKey};
use dusk_plonk::bls12_381::BlsScalar;
use dusk_plonk::jubjub::{
    JubJubScalar, GENERATOR_EXTENDED, GENERATOR_NUMS_EXTENDED,
};
use dusk_poseidon::cipher::PoseidonCipher;
use dusk_poseidon::sponge;
use dusk_poseidon::tree::{
    self, PoseidonBranch, PoseidonLeaf, PoseidonTree, PoseidonTreeAnnotation,
};
use phoenix_core::{Crossover, Fee, Note};
use rand_core::{CryptoRng, RngCore};
use schnorr::Proof as SchnorrProof;

use dusk_plonk::prelude::*;

mod crossover;
mod input;
mod output;

#[cfg(test)]
mod tests;

/// The circuit responsible for creating a zero-knowledge proof
/// for a 'send to contract transparent' transaction.
#[derive(Debug, Default, Clone)]
pub struct ExecuteCircuit {
    pi_positions: Vec<PublicInput>,
    inputs: Vec<CircuitInput>,
    crossover: CircuitCrossover,
    outputs: Vec<CircuitOutput>,
    tx_hash: BlsScalar,
}

<<<<<<< HEAD
impl ExecuteCircuit {
=======
impl<const DEPTH: usize, const CAPACITY: usize> From<&[PublicInput]>
    for ExecuteCircuit<DEPTH, CAPACITY>
{
    // TODO
    // This should be removed after the `Circuit` trait of PLONK is refactored.
    //
    // Also, this implementation should be `TryFrom` - this is only a temporary
    // workaround to allow host verification. The invalid public points will
    // just be ignored.
    //
    // This implementation intentionally don't benefit from `Default` because
    // both need to be removed in the short term and its better if they are
    // completely decoupled
    fn from(_pi: &[PublicInput]) -> Self {
        todo!()
    }
}

impl<const DEPTH: usize, const CAPACITY: usize>
    ExecuteCircuit<DEPTH, CAPACITY>
{
>>>>>>> 78b59caa
    pub fn rusk_keys_id(&self) -> &'static str {
        match (self.inputs.len(), self.outputs.len()) {
            (1, 0) => "transfer-execute-1-0",
            (1, 1) => "transfer-execute-1-1",
            (1, 2) => "transfer-execute-1-2",
            (2, 0) => "transfer-execute-2-0",
            (2, 1) => "transfer-execute-2-1",
            (2, 2) => "transfer-execute-2-2",
            (3, 0) => "transfer-execute-3-0",
            (3, 1) => "transfer-execute-3-1",
            (3, 2) => "transfer-execute-3-2",
            (4, 0) => "transfer-execute-4-0",
            (4, 1) => "transfer-execute-4-1",
            (4, 2) => "transfer-execute-4-2",
            _ => unimplemented!(),
        }
    }

    pub fn set_tx_hash(&mut self, tx_hash: BlsScalar) {
        self.tx_hash = tx_hash;
    }

    pub fn sign<R: RngCore + CryptoRng>(
        rng: &mut R,
        ssk: &SecretSpendKey,
        note: &Note,
    ) -> SchnorrProof {
        let message = Self::sign_message();
        let sk_r = ssk.sk_r(note.stealth_address()).as_ref().clone();
        let secret = SecretKey::from(&sk_r);

        SchnorrProof::new(&secret, rng, message)
    }

    pub fn add_input(
        &mut self,
        ssk: &SecretSpendKey,
        note: Note,
        branch: PoseidonBranch<{ input::POSEIDON_BRANCH_DEPTH }>,
        signature: SchnorrProof,
    ) -> Result<()> {
        let vk = ssk.view_key();

        let value = note
            .value(Some(&vk))
            .map_err(|e| anyhow!("Failed to decrypt value: {:?}", e))?;
        let blinding_factor = note.blinding_factor(Some(&vk)).map_err(|e| {
            anyhow!("Failed to decrypt blinding factor: {:?}", e)
        })?;
        let sk_r = ssk.sk_r(note.stealth_address()).as_ref().clone();
        let nullifier = note.gen_nullifier(&ssk);

        let input = CircuitInput::new(
            signature,
            branch,
            sk_r,
            note,
            value,
            blinding_factor,
            nullifier,
        );

        self.inputs.push(input);

        Ok(())
    }

    pub fn add_input_from_tree<S, L, A>(
        &mut self,
        ssk: &SecretSpendKey,
        tree: &PoseidonTree<L, A, S, { input::POSEIDON_BRANCH_DEPTH }>,
        pos: usize,
        signature: SchnorrProof,
    ) -> Result<()>
    where
        S: Store,
        L: PoseidonLeaf<S> + Into<Note>,
        A: PoseidonTreeAnnotation<L, S>,
    {
        let note = tree
            .get(pos)
            .map_err(|e| anyhow!("Failed to fetch note from the tree: {}", e))?
            .map(|n| n.into())
            .ok_or(anyhow!("Note not found in the tree after push!"))?;

        let branch = tree
            .branch(pos)
            .map_err(|e| anyhow!("Failed to get the branch: {}", e))?
            .ok_or(anyhow!("Failed to fetch the branch from the tree"))?;

        self.add_input(ssk, note, branch, signature)
    }

    pub fn set_fee(&mut self, fee: &Fee) -> Result<()> {
        let value = 0;
        let blinding_factor = JubJubScalar::zero();
        let value_commitment = (GENERATOR_EXTENDED * JubJubScalar::zero())
            + (GENERATOR_NUMS_EXTENDED * blinding_factor);

        let fee = fee.gas_limit;
        self.crossover = CircuitCrossover::new(
            value_commitment,
            value,
            blinding_factor,
            fee,
        );

        Ok(())
    }

    pub fn set_fee_crossover(
        &mut self,
        fee: &Fee,
        crossover: &Crossover,
        vk: &ViewKey,
    ) -> Result<()> {
        let shared_secret = fee.stealth_address().R() * vk.a();
        let shared_secret = shared_secret.into();
        let nonce = BlsScalar::from(*crossover.nonce());

        let data: [BlsScalar; PoseidonCipher::capacity()] = crossover
            .encrypted_data()
            .decrypt(&shared_secret, &nonce)
            .map_err(|e| anyhow!("Failed to decrypt crossover: {:?}", e))?;

        let value = data[0].reduce();
        let value = value.0[0];

        let blinding_factor = JubJubScalar::from_bytes(&data[1].to_bytes())
            .map_err(|e| anyhow!("Failed to convert bls to jubjub: {:?}", e))?;
        let value_commitment = *crossover.value_commitment();

        let fee = fee.gas_limit;
        self.crossover = CircuitCrossover::new(
            value_commitment,
            value,
            blinding_factor,
            fee,
        );

        Ok(())
    }

    pub fn add_output_with_data(
        &mut self,
        note: Note,
        value: u64,
        blinding_factor: JubJubScalar,
    ) {
        let output = CircuitOutput::new(note, value, blinding_factor);

        self.outputs.push(output);
    }

    pub fn add_output(
        &mut self,
        note: Note,
        vk: Option<&ViewKey>,
    ) -> Result<()> {
        let value = note
            .value(vk)
            .map_err(|e| anyhow!("Failed to decrypt value: {:?}", e))?;
        let blinding_factor = note.blinding_factor(vk).map_err(|e| {
            anyhow!("Failed to decrypt blinding factor: {:?}", e)
        })?;

        self.add_output_with_data(note, value, blinding_factor);

        Ok(())
    }

    /// Constant message for the schnorr signature generation
    ///
    /// The signature is provided outside the circuit; so that's why it is
    /// constant
    ///
    /// The contents of the message are yet to be defined in the documentation.
    /// For now, it is treated as a constant.
    ///
    /// https://github.com/dusk-network/rusk/issues/178
    pub const fn sign_message() -> BlsScalar {
        BlsScalar::one()
    }
}

impl Circuit<'_> for ExecuteCircuit {
    fn gadget(&mut self, composer: &mut StandardComposer) -> Result<()> {
        let mut pi = vec![];
        let mut base_root = None;

        // 1. Prove the knowledge of the input Note paths to Note Tree, via root
        // anchor
        let inputs: Vec<WitnessInput> = self
            .inputs
            .iter()
            .map(|input| {
                let branch = input.branch();
                let note = input.to_witness(composer);

                let note_hash = note.note_hash;
                let root_p = tree::merkle_opening(composer, branch, note_hash);

                // Test the public input only for the first root
                //
                // The remainder roots must be equal to the first (root is
                // unique per proof)
                match base_root {
                    None => {
                        let root = *branch.root();

                        pi.push(PublicInput::BlsScalar(
                            root,
                            composer.circuit_size(),
                        ));

                        composer.constrain_to_constant(
                            root_p,
                            BlsScalar::zero(),
                            -root,
                        );

                        base_root.replace(root_p);
                    }

                    Some(base) => {
                        composer.assert_equal(base, root_p);
                    }
                }

                note
            })
            .collect();

        // 2. Prove the knowledge of the pre-images of the input Notes
        inputs.iter().for_each(|input| {
            let note_hash = input.note_hash;
            let hash_inputs = input.to_hash_inputs();

            let note_hash_p = sponge::gadget(composer, &hash_inputs);

            composer.assert_equal(note_hash, note_hash_p);
        });

        // 3. Prove the correctness of the Schnorr signatures.
        inputs.iter().for_each(|input| {
            schnorr::gadgets::double_key_verify(
                composer,
                input.schnorr_r,
                input.schnorr_r_prime,
                input.schnorr_u,
                input.pk_r,
                input.pk_r_prime,
                input.schnorr_message,
            );
        });

        // 4. Prove the correctness of the nullifiers
        inputs.iter().for_each(|input| {
            let nullifier = input.nullifier;
            let sk_r = input.sk_r;
            let pos = input.pos;

            let nullifier_p = sponge::gadget(composer, &[sk_r, pos]);

            pi.push(PublicInput::BlsScalar(nullifier, composer.circuit_size()));
            composer.constrain_to_constant(
                nullifier_p,
                BlsScalar::zero(),
                -nullifier,
            );
        });

        // 5. Prove the knowledge of the commitment openings of the commitments
        // of the input Notes
        inputs.iter().for_each(|input| {
            let value_commitment = input.value_commitment;
            let value_commitment_p = gadgets::commitment(
                composer,
                input.value,
                input.blinding_factor,
            );

            composer.assert_equal_point(value_commitment, value_commitment_p);
        });

        // 6. Prove that the value of the openings of the commitments of the
        // input Notes is in range
        inputs.iter().for_each(|input| {
            composer.range_gate(input.value, 64);
        });

        // 7. Prove the knowledge of the commitment opening of the Crossover
        let crossover = self.crossover.to_witness(composer);
        {
            let value_commitment_p = gadgets::commitment(
                composer,
                crossover.value,
                crossover.blinding_factor,
            );

            // fee value public input
            pi.push(PublicInput::BlsScalar(
                crossover.fee_value,
                composer.circuit_size(),
            ));

            composer.constrain_to_constant(
                crossover.fee_value_witness,
                BlsScalar::zero(),
                -crossover.fee_value,
            );

            // value commitment public input
            let value_commitment = crossover.value_commitment.into();
            pi.push(PublicInput::AffinePoint(
                value_commitment,
                composer.circuit_size(),
                composer.circuit_size() + 1,
            ));

            composer.assert_equal_public_point(
                value_commitment_p,
                value_commitment,
            );
        }

        // 8. Prove that the value of the opening of the commitment of the
        // Crossover is within range
        composer.range_gate(crossover.value, 64);

        // 9. Prove the knowledge of the commitment openings of the commitments
        // of the output Obfuscated Notes
        let outputs: Vec<WitnessOutput> = self
            .outputs
            .iter()
            .map(|output| {
                let output = output.to_witness(composer);

                let value_commitment_p = gadgets::commitment(
                    composer,
                    output.value,
                    output.blinding_factor,
                );

                // value commitment public input
                let value_commitment = output.value_commitment.into();
                pi.push(PublicInput::AffinePoint(
                    value_commitment,
                    composer.circuit_size(),
                    composer.circuit_size() + 1,
                ));

                composer.assert_equal_public_point(
                    value_commitment_p,
                    value_commitment,
                );

                output
            })
            .collect();

        // 10. Prove that the value of the openings of the commitments of the
        // output Obfuscated Notes is in range
        outputs.iter().for_each(|output| {
            composer.range_gate(output.value, 64);
        });

        // 11. Prove that sum(inputs.value) - sum(outputs.value) -
        // crossover_value - fee_value = 0
        {
            let zero =
                composer.add_witness_to_circuit_description(BlsScalar::zero());

            let inputs_sum = inputs.iter().fold(zero, |sum, input| {
                composer.add(
                    (BlsScalar::one(), sum),
                    (BlsScalar::one(), input.value),
                    BlsScalar::zero(),
                    BlsScalar::zero(),
                )
            });

            let outputs_sum = outputs.iter().fold(zero, |sum, output| {
                composer.add(
                    (BlsScalar::one(), sum),
                    (BlsScalar::one(), output.value),
                    BlsScalar::zero(),
                    BlsScalar::zero(),
                )
            });

            let fee_crossover = composer.add(
                (BlsScalar::one(), crossover.value),
                (BlsScalar::one(), crossover.fee_value_witness),
                BlsScalar::zero(),
                BlsScalar::zero(),
            );

            composer.poly_gate(
                inputs_sum,
                outputs_sum,
                fee_crossover,
                BlsScalar::zero(),
                BlsScalar::one(),
                -BlsScalar::one(),
                -BlsScalar::one(),
                BlsScalar::zero(),
                BlsScalar::zero(),
            );
        }

        // 12. Inject the transaction hash to tie it to the circuit
        //
        // This is a workaround while the transcript hash injection is not
        // available in the API.
        //
        // This step is necessary to guarantee the outputs were not tampered by
        // a malicious actor. It is cheaper than checking individually
        // for the pre-image of every output.
        let tx_hash = composer.add_input(self.tx_hash);
        pi.push(PublicInput::BlsScalar(
            self.tx_hash,
            composer.circuit_size(),
        ));

        composer.constrain_to_constant(
            tx_hash,
            BlsScalar::zero(),
            -self.tx_hash,
        );

        self.get_mut_pi_positions().extend_from_slice(pi.as_slice());

        Ok(())
    }

    fn get_trim_size(&self) -> usize {
        match self.inputs.len() {
            1 => 1 << 15,
            2 => 1 << 16,
            _ => 1 << 17,
        }
    }

    fn set_trim_size(&mut self, _size: usize) {
        // N/A, fixed size circuit
    }

    fn get_mut_pi_positions(&mut self) -> &mut Vec<PublicInput> {
        &mut self.pi_positions
    }

    /// Return a reference to the Public Inputs storage of the circuit.
    fn get_pi_positions(&self) -> &Vec<PublicInput> {
        &self.pi_positions
    }
}<|MERGE_RESOLUTION|>--- conflicted
+++ resolved
@@ -18,6 +18,7 @@
 use dusk_plonk::jubjub::{
     JubJubScalar, GENERATOR_EXTENDED, GENERATOR_NUMS_EXTENDED,
 };
+use dusk_plonk::prelude::Error as PlonkError;
 use dusk_poseidon::cipher::PoseidonCipher;
 use dusk_poseidon::sponge;
 use dusk_poseidon::tree::{
@@ -36,42 +37,27 @@
 #[cfg(test)]
 mod tests;
 
+/// Constant message for the schnorr signature generation
+///
+/// The signature is provided outside the circuit; so that's why it is
+/// constant
+///
+/// The contents of the message are yet to be defined in the documentation.
+/// For now, it is treated as a constant.
+///
+/// https://github.com/dusk-network/rusk/issues/178
+pub(crate) const SIGN_MESSAGE: BlsScalar = BlsScalar::one();
+
 /// The circuit responsible for creating a zero-knowledge proof
-/// for a 'send to contract transparent' transaction.
 #[derive(Debug, Default, Clone)]
 pub struct ExecuteCircuit {
-    pi_positions: Vec<PublicInput>,
     inputs: Vec<CircuitInput>,
     crossover: CircuitCrossover,
     outputs: Vec<CircuitOutput>,
     tx_hash: BlsScalar,
 }
 
-<<<<<<< HEAD
 impl ExecuteCircuit {
-=======
-impl<const DEPTH: usize, const CAPACITY: usize> From<&[PublicInput]>
-    for ExecuteCircuit<DEPTH, CAPACITY>
-{
-    // TODO
-    // This should be removed after the `Circuit` trait of PLONK is refactored.
-    //
-    // Also, this implementation should be `TryFrom` - this is only a temporary
-    // workaround to allow host verification. The invalid public points will
-    // just be ignored.
-    //
-    // This implementation intentionally don't benefit from `Default` because
-    // both need to be removed in the short term and its better if they are
-    // completely decoupled
-    fn from(_pi: &[PublicInput]) -> Self {
-        todo!()
-    }
-}
-
-impl<const DEPTH: usize, const CAPACITY: usize>
-    ExecuteCircuit<DEPTH, CAPACITY>
-{
->>>>>>> 78b59caa
     pub fn rusk_keys_id(&self) -> &'static str {
         match (self.inputs.len(), self.outputs.len()) {
             (1, 0) => "transfer-execute-1-0",
@@ -99,7 +85,7 @@
         ssk: &SecretSpendKey,
         note: &Note,
     ) -> SchnorrProof {
-        let message = Self::sign_message();
+        let message = SIGN_MESSAGE;
         let sk_r = ssk.sk_r(note.stealth_address()).as_ref().clone();
         let secret = SecretKey::from(&sk_r);
 
@@ -242,24 +228,16 @@
 
         Ok(())
     }
-
-    /// Constant message for the schnorr signature generation
-    ///
-    /// The signature is provided outside the circuit; so that's why it is
-    /// constant
-    ///
-    /// The contents of the message are yet to be defined in the documentation.
-    /// For now, it is treated as a constant.
-    ///
-    /// https://github.com/dusk-network/rusk/issues/178
-    pub const fn sign_message() -> BlsScalar {
-        BlsScalar::one()
-    }
 }
 
-impl Circuit<'_> for ExecuteCircuit {
-    fn gadget(&mut self, composer: &mut StandardComposer) -> Result<()> {
-        let mut pi = vec![];
+impl Circuit for ExecuteCircuit {
+    // TODO Define ID
+    const CIRCUIT_ID: [u8; 32] = [0xff; 32];
+
+    fn gadget(
+        &mut self,
+        composer: &mut StandardComposer,
+    ) -> Result<(), PlonkError> {
         let mut base_root = None;
 
         // 1. Prove the knowledge of the input Note paths to Note Tree, via root
@@ -282,15 +260,10 @@
                     None => {
                         let root = *branch.root();
 
-                        pi.push(PublicInput::BlsScalar(
-                            root,
-                            composer.circuit_size(),
-                        ));
-
                         composer.constrain_to_constant(
                             root_p,
                             BlsScalar::zero(),
-                            -root,
+                            Some(-root),
                         );
 
                         base_root.replace(root_p);
@@ -336,11 +309,10 @@
 
             let nullifier_p = sponge::gadget(composer, &[sk_r, pos]);
 
-            pi.push(PublicInput::BlsScalar(nullifier, composer.circuit_size()));
             composer.constrain_to_constant(
                 nullifier_p,
                 BlsScalar::zero(),
-                -nullifier,
+                Some(-nullifier),
             );
         });
 
@@ -373,25 +345,14 @@
             );
 
             // fee value public input
-            pi.push(PublicInput::BlsScalar(
-                crossover.fee_value,
-                composer.circuit_size(),
-            ));
-
             composer.constrain_to_constant(
                 crossover.fee_value_witness,
                 BlsScalar::zero(),
-                -crossover.fee_value,
+                Some(-crossover.fee_value),
             );
 
             // value commitment public input
             let value_commitment = crossover.value_commitment.into();
-            pi.push(PublicInput::AffinePoint(
-                value_commitment,
-                composer.circuit_size(),
-                composer.circuit_size() + 1,
-            ));
-
             composer.assert_equal_public_point(
                 value_commitment_p,
                 value_commitment,
@@ -418,12 +379,6 @@
 
                 // value commitment public input
                 let value_commitment = output.value_commitment.into();
-                pi.push(PublicInput::AffinePoint(
-                    value_commitment,
-                    composer.circuit_size(),
-                    composer.circuit_size() + 1,
-                ));
-
                 composer.assert_equal_public_point(
                     value_commitment_p,
                     value_commitment,
@@ -450,7 +405,7 @@
                     (BlsScalar::one(), sum),
                     (BlsScalar::one(), input.value),
                     BlsScalar::zero(),
-                    BlsScalar::zero(),
+                    None,
                 )
             });
 
@@ -459,7 +414,7 @@
                     (BlsScalar::one(), sum),
                     (BlsScalar::one(), output.value),
                     BlsScalar::zero(),
-                    BlsScalar::zero(),
+                    None,
                 )
             });
 
@@ -467,7 +422,7 @@
                 (BlsScalar::one(), crossover.value),
                 (BlsScalar::one(), crossover.fee_value_witness),
                 BlsScalar::zero(),
-                BlsScalar::zero(),
+                None,
             );
 
             composer.poly_gate(
@@ -479,7 +434,7 @@
                 -BlsScalar::one(),
                 -BlsScalar::one(),
                 BlsScalar::zero(),
-                BlsScalar::zero(),
+                None,
             );
         }
 
@@ -492,40 +447,20 @@
         // a malicious actor. It is cheaper than checking individually
         // for the pre-image of every output.
         let tx_hash = composer.add_input(self.tx_hash);
-        pi.push(PublicInput::BlsScalar(
-            self.tx_hash,
-            composer.circuit_size(),
-        ));
-
         composer.constrain_to_constant(
             tx_hash,
             BlsScalar::zero(),
-            -self.tx_hash,
+            Some(-self.tx_hash),
         );
 
-        self.get_mut_pi_positions().extend_from_slice(pi.as_slice());
-
         Ok(())
     }
 
-    fn get_trim_size(&self) -> usize {
+    fn padded_circuit_size(&self) -> usize {
         match self.inputs.len() {
             1 => 1 << 15,
             2 => 1 << 16,
             _ => 1 << 17,
         }
     }
-
-    fn set_trim_size(&mut self, _size: usize) {
-        // N/A, fixed size circuit
-    }
-
-    fn get_mut_pi_positions(&mut self) -> &mut Vec<PublicInput> {
-        &mut self.pi_positions
-    }
-
-    /// Return a reference to the Public Inputs storage of the circuit.
-    fn get_pi_positions(&self) -> &Vec<PublicInput> {
-        &self.pi_positions
-    }
 }