[package]
name = "host_fn"
version = "0.1.0"
authors = [
  "Kristoffer Ström <kristoffer@dusk.network>",
  "zer0 <matteo@dusk.network>"
]
edition = "2018"

[lib]
crate-type = ["cdylib", "rlib"]

[dependencies]
canonical = { version = "0.5", default-features = false }
canonical_derive = "0.5"
canonical_host = { version = "0.5", optional = true }
dusk-bls12_381 = { version = "0.6", default-features = false, features = ["canon"] }
schnorr = {git = "https://github.com/dusk-network/schnorr", tag = "v0.5.2", default-features = false, features = ["canon"] }
dusk-pki = { version = "0.6", default-features = false, features = ["canon"] }

<<<<<<< HEAD
dusk-abi = { git = "https://github.com/dusk-network/dusk-abi", branch = "release-0.7" }
=======
dusk-abi = "0.7"
>>>>>>> 5faaea61
rusk-abi = {path = "../../../"}<|MERGE_RESOLUTION|>--- conflicted
+++ resolved
@@ -18,9 +18,5 @@
 schnorr = {git = "https://github.com/dusk-network/schnorr", tag = "v0.5.2", default-features = false, features = ["canon"] }
 dusk-pki = { version = "0.6", default-features = false, features = ["canon"] }
 
-<<<<<<< HEAD
-dusk-abi = { git = "https://github.com/dusk-network/dusk-abi", branch = "release-0.7" }
-=======
 dusk-abi = "0.7"
->>>>>>> 5faaea61
 rusk-abi = {path = "../../../"}