// This Source Code Form is subject to the terms of the Mozilla Public
// License, v. 2.0. If a copy of the MPL was not distributed with this
// file, You can obtain one at http://mozilla.org/MPL/2.0/.
//
// Copyright (c) DUSK NETWORK. All rights reserved.

extern crate alloc;

use alloc::vec::Vec;
use canonical::{ByteSource, Canon, InvalidEncoding, Store};
use dusk_abi::{HostModule, Query, ReturnValue};
use dusk_bls12_381::BlsScalar;
use dusk_bytes::DeserializableSlice;
use dusk_pki::PublicKey;
<<<<<<< HEAD
use dusk_plonk::circuit;
use dusk_plonk::prelude::*;
use schnorr::Signature;

use crate::PublicInput;
use crate::RuskModule;
=======
use dusk_plonk::circuit::{self, VerifierData};
use dusk_plonk::prelude::*;
use schnorr::Signature;

use crate::{PublicInput, RuskModule};
>>>>>>> 5faaea61

impl<S> RuskModule<S>
where
    S: Store,
{
    pub fn new(store: S, pp: &'static PublicParameters) -> Self {
        RuskModule { store, pp }
    }
}

impl<S> HostModule<S> for RuskModule<S>
where
    S: Store,
{
    fn execute(&self, query: Query) -> Result<ReturnValue, S::Error> {
        let mut source = ByteSource::new(query.as_bytes(), &self.store);

        let qid: u8 = Canon::<S>::read(&mut source)?;

        match qid {
            Self::POSEIDON_HASH => {
                let scalars: Vec<BlsScalar> = Canon::<S>::read(&mut source)?;
                let ret = dusk_poseidon::sponge::hash(&scalars);

                ReturnValue::from_canon(&ret, &self.store)
            }

            Self::VERIFY_PROOF => {
                let proof: Vec<u8> = Canon::<S>::read(&mut source)?;
<<<<<<< HEAD
                let vk: Vec<u8> = Canon::<S>::read(&mut source)?;
                let pi_values: Vec<PublicInput> =
                    Canon::<S>::read(&mut source)?;
                let pi_positions: Vec<u32> = Canon::<S>::read(&mut source)?;

                let pi_positions: Vec<_> =
                    pi_positions.iter().map(|i| *i as usize).collect();

                let vk = VerifierKey::from_slice(&vk[..]).expect("a Key");

                let proof = Proof::from_slice(&proof).expect("a Proof");

                let pi_values: Vec<PublicInputValue> = pi_values
                    .iter()
                    .map(|pi| match *pi {
                        PublicInput::BlsScalar(v) => PublicInputValue::from(v),
                        PublicInput::JubJubScalar(v) => {
                            PublicInputValue::from(v)
                        }
                        PublicInput::Point(v) => PublicInputValue::from(v),
                    })
                    .collect();

                let ret = circuit::verify_proof(
                    &self.pp,
                    &vk,
                    &proof,
                    &pi_values[..],
                    &pi_positions[..],
=======
                let verifier_data: Vec<u8> = Canon::<S>::read(&mut source)?;
                let pi: Vec<PublicInput> = Canon::<S>::read(&mut source)?;

                let proof = Proof::from_slice(&proof)
                    .map_err(|_| InvalidEncoding.into())?;

                let verifier_data =
                    VerifierData::from_slice(verifier_data.as_slice())
                        .map_err(|_| InvalidEncoding.into())?;

                let pi: Vec<PublicInputValue> =
                    pi.into_iter().map(|pi| pi.into()).collect();

                let ret = circuit::verify_proof(
                    &self.pp,
                    verifier_data.key(),
                    &proof,
                    pi.as_slice(),
                    verifier_data.pi_pos().as_slice(),
>>>>>>> 5faaea61
                    b"dusk-network",
                )
                .is_ok();

                ReturnValue::from_canon(&ret, &self.store)
            }

            Self::VERIFY_SCHNORR_SIGN => {
                let sign: Signature = Canon::<S>::read(&mut source)?;
                let pk: PublicKey = Canon::<S>::read(&mut source)?;
                let message: BlsScalar = Canon::<S>::read(&mut source)?;
                let ret = sign.verify(&pk, message);

                ReturnValue::from_canon(&ret, &self.store)
            }
            _ => todo!(),
        }
    }
}<|MERGE_RESOLUTION|>--- conflicted
+++ resolved
@@ -12,20 +12,11 @@
 use dusk_bls12_381::BlsScalar;
 use dusk_bytes::DeserializableSlice;
 use dusk_pki::PublicKey;
-<<<<<<< HEAD
-use dusk_plonk::circuit;
-use dusk_plonk::prelude::*;
-use schnorr::Signature;
-
-use crate::PublicInput;
-use crate::RuskModule;
-=======
 use dusk_plonk::circuit::{self, VerifierData};
 use dusk_plonk::prelude::*;
 use schnorr::Signature;
 
 use crate::{PublicInput, RuskModule};
->>>>>>> 5faaea61
 
 impl<S> RuskModule<S>
 where
@@ -55,37 +46,6 @@
 
             Self::VERIFY_PROOF => {
                 let proof: Vec<u8> = Canon::<S>::read(&mut source)?;
-<<<<<<< HEAD
-                let vk: Vec<u8> = Canon::<S>::read(&mut source)?;
-                let pi_values: Vec<PublicInput> =
-                    Canon::<S>::read(&mut source)?;
-                let pi_positions: Vec<u32> = Canon::<S>::read(&mut source)?;
-
-                let pi_positions: Vec<_> =
-                    pi_positions.iter().map(|i| *i as usize).collect();
-
-                let vk = VerifierKey::from_slice(&vk[..]).expect("a Key");
-
-                let proof = Proof::from_slice(&proof).expect("a Proof");
-
-                let pi_values: Vec<PublicInputValue> = pi_values
-                    .iter()
-                    .map(|pi| match *pi {
-                        PublicInput::BlsScalar(v) => PublicInputValue::from(v),
-                        PublicInput::JubJubScalar(v) => {
-                            PublicInputValue::from(v)
-                        }
-                        PublicInput::Point(v) => PublicInputValue::from(v),
-                    })
-                    .collect();
-
-                let ret = circuit::verify_proof(
-                    &self.pp,
-                    &vk,
-                    &proof,
-                    &pi_values[..],
-                    &pi_positions[..],
-=======
                 let verifier_data: Vec<u8> = Canon::<S>::read(&mut source)?;
                 let pi: Vec<PublicInput> = Canon::<S>::read(&mut source)?;
 
@@ -105,7 +65,6 @@
                     &proof,
                     pi.as_slice(),
                     verifier_data.pi_pos().as_slice(),
->>>>>>> 5faaea61
                     b"dusk-network",
                 )
                 .is_ok();
