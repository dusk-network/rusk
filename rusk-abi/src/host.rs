// This Source Code Form is subject to the terms of the Mozilla Public
// License, v. 2.0. If a copy of the MPL was not distributed with this
// file, You can obtain one at http://mozilla.org/MPL/2.0/.
//
// Copyright (c) DUSK NETWORK. All rights reserved.

extern crate alloc;

use crate::genesis;
use alloc::vec::Vec;
use blake2b_simd::Params;
use canonical::{Canon, CanonError, Source};
use dusk_abi::{ContractId, HostModule, Query, ReturnValue};
use dusk_bls12_381::BlsScalar;
use dusk_bytes::{DeserializableSlice, Serializable};
use dusk_pki::PublicKey;
use dusk_plonk::circuit::{self, VerifierData};
use dusk_plonk::prelude::*;
use dusk_schnorr::Signature;

use crate::{PublicInput, RuskModule};

<<<<<<< HEAD
/// Returns the transfer address for the transfer contract in bytes
pub const fn transfer_address() -> [u8; 32] {
    genesis::TRANSFER_ADDRESS
}

/// Returns the stake address for the transfer contract in bytes
pub const fn stake_address() -> [u8; 32] {
    genesis::STAKE_ADDRESS
=======
/// Generate a [`ContractId`] address from the given slice of bytes, that is
/// also a valid [`BlsScalar`]
pub fn gen_contract_id(bytes: &[u8]) -> ContractId {
    let mut state = Params::new().hash_length(64).to_state();
    state.update(bytes);

    let mut buf = [0u8; 64];
    buf.copy_from_slice(state.finalize().as_ref());

    ContractId::from_raw(BlsScalar::from_bytes_wide(&buf).to_bytes())
>>>>>>> dc9ca2aa
}

impl RuskModule {
    pub fn new(pp: &'static PublicParameters) -> Self {
        RuskModule { pp }
    }
}

impl HostModule for RuskModule {
    fn execute(&self, query: Query) -> Result<ReturnValue, CanonError> {
        let mut source = Source::new(query.as_bytes());

        let qid = u8::decode(&mut source)?;

        match qid {
            Self::POSEIDON_HASH => {
                let scalars = Vec::<BlsScalar>::decode(&mut source)?;
                let ret = dusk_poseidon::sponge::hash(&scalars);

                Ok(ReturnValue::from_canon(&ret))
            }

            Self::VERIFY_PROOF => {
                let proof = Vec::<u8>::decode(&mut source)?;
                let verifier_data = Vec::<u8>::decode(&mut source)?;
                let pi = Vec::<PublicInput>::decode(&mut source)?;

                let proof = Proof::from_slice(&proof)
                    .map_err(|_| CanonError::InvalidEncoding)?;

                let verifier_data =
                    VerifierData::from_slice(verifier_data.as_slice())
                        .map_err(|_| CanonError::InvalidEncoding)?;

                let pi: Vec<PublicInputValue> =
                    pi.into_iter().map(|pi| pi.into()).collect();

                let ret = circuit::verify_proof(
                    self.pp,
                    verifier_data.key(),
                    &proof,
                    pi.as_slice(),
                    verifier_data.pi_pos().as_slice(),
                    b"dusk-network",
                )
                .is_ok();

                Ok(ReturnValue::from_canon(&ret))
            }

            Self::VERIFY_SCHNORR_SIGN => {
                let sign = Signature::decode(&mut source)?;
                let pk = PublicKey::decode(&mut source)?;
                let message = BlsScalar::decode(&mut source)?;
                let ret = sign.verify(&pk, message);

                Ok(ReturnValue::from_canon(&ret))
            }
            _ => todo!(),
        }
    }
}<|MERGE_RESOLUTION|>--- conflicted
+++ resolved
@@ -20,16 +20,6 @@
 
 use crate::{PublicInput, RuskModule};
 
-<<<<<<< HEAD
-/// Returns the transfer address for the transfer contract in bytes
-pub const fn transfer_address() -> [u8; 32] {
-    genesis::TRANSFER_ADDRESS
-}
-
-/// Returns the stake address for the transfer contract in bytes
-pub const fn stake_address() -> [u8; 32] {
-    genesis::STAKE_ADDRESS
-=======
 /// Generate a [`ContractId`] address from the given slice of bytes, that is
 /// also a valid [`BlsScalar`]
 pub fn gen_contract_id(bytes: &[u8]) -> ContractId {
@@ -40,7 +30,6 @@
     buf.copy_from_slice(state.finalize().as_ref());
 
     ContractId::from_raw(BlsScalar::from_bytes_wide(&buf).to_bytes())
->>>>>>> dc9ca2aa
 }
 
 impl RuskModule {
