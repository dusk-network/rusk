// This Source Code Form is subject to the terms of the Mozilla Public
// License, v. 2.0. If a copy of the MPL was not distributed with this
// file, You can obtain one at http://mozilla.org/MPL/2.0/.
//
// Copyright (c) DUSK NETWORK. All rights reserved.

//! ![Build Status](https://github.com/dusk-network/rusk/workflows/Continuous%20integration/badge.svg)
//! [![Repository](https://img.shields.io/badge/github-rusk-blueviolet?logo=github)](https://github.com/dusk-network/rusk)
//! [![Documentation](https://img.shields.io/badge/docs-rusk--abi-blue?logo=rust)](https://docs.rs/rusk-abi/)

//! # Rusk ABI
//!
//! The ABI to develop Rusk's specific Contracts

#![warn(missing_docs)]
#![no_std]
#![deny(clippy::all)]

use dusk_abi::{ContractId, Module};
<<<<<<< HEAD
use dusk_bls12_381::BlsScalar;
use dusk_jubjub::{JubJubAffine, JubJubScalar};
use dusk_pki::PublicSpendKey;
=======

mod public_input;

pub use public_input::PublicInput;
>>>>>>> 5faaea61

/// Module that exports the ABI for Rusk's Contracts
///
/// Any proof to be verified with this module should use `b"dusk-network` as
/// transcript initialization
#[allow(dead_code)]
pub struct RuskModule<S> {
    store: S,

    #[cfg(not(target_arch = "wasm32"))]
    pp: &'static dusk_plonk::prelude::PublicParameters,
}

impl<S> RuskModule<S> {
    #[doc(hidden)]
    pub const POSEIDON_HASH: u8 = 0;
    #[doc(hidden)]
    pub const VERIFY_PROOF: u8 = 1;
    #[doc(hidden)]
    pub const VERIFY_SCHNORR_SIGN: u8 = 2;
}

impl<S> Module for RuskModule<S> {
    fn id() -> ContractId {
        ContractId::reserved(77)
    }
}

<<<<<<< HEAD
/// Enum that represents all possible types of public inputs
#[derive(Canon, Clone)]
pub enum PublicInput {
    /// A Public Input Point
    Point(JubJubAffine),
    /// A Public Input BLS Scalar
    BlsScalar(BlsScalar),
    /// A Public Input JubJub Scalar
    JubJubScalar(JubJubScalar),
}

/// Enum that represents all possible payment info configs
#[derive(Canon, Clone)]
pub enum PaymentInfo {
    /// Only Transparent Notes are accepted
    Transparent(Option<PublicSpendKey>),
    /// Only Obfuscated Notes are accepted
    Obfuscated(Option<PublicSpendKey>),
    /// Notes of any type are accepted
    Any(Option<PublicSpendKey>)
}

/// Common QueryId used for Payment info retrival.
pub const PAYMENT_INFO: u8 = 100;

=======
>>>>>>> 5faaea61
cfg_if::cfg_if! {
    if #[cfg(target_arch = "wasm32")] {
        #[doc(hidden)]
        pub mod hosted;
        pub use hosted::*;
    } else {
        #[doc(hidden)]
        pub mod host;
        pub use host::*;
    }
}<|MERGE_RESOLUTION|>--- conflicted
+++ resolved
@@ -17,16 +17,12 @@
 #![deny(clippy::all)]
 
 use dusk_abi::{ContractId, Module};
-<<<<<<< HEAD
 use dusk_bls12_381::BlsScalar;
 use dusk_jubjub::{JubJubAffine, JubJubScalar};
 use dusk_pki::PublicSpendKey;
-=======
+mod public_input;
+pub use public_input::PublicInput;
 
-mod public_input;
-
-pub use public_input::PublicInput;
->>>>>>> 5faaea61
 
 /// Module that exports the ABI for Rusk's Contracts
 ///
@@ -55,7 +51,6 @@
     }
 }
 
-<<<<<<< HEAD
 /// Enum that represents all possible types of public inputs
 #[derive(Canon, Clone)]
 pub enum PublicInput {
@@ -81,8 +76,6 @@
 /// Common QueryId used for Payment info retrival.
 pub const PAYMENT_INFO: u8 = 100;
 
-=======
->>>>>>> 5faaea61
 cfg_if::cfg_if! {
     if #[cfg(target_arch = "wasm32")] {
         #[doc(hidden)]
