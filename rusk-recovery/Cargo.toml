--- conflicted
+++ resolved
@@ -36,15 +36,9 @@
 rusk-abi = { version = "0.8.0-alpha", path = "../rusk-abi", features = ["host"] }
 once_cell = "1.13"
 dusk-bytes = "0.1"
-<<<<<<< HEAD
-dusk-bls12_381 = "0.9"
-dusk-bls12_381-sign = "0.3.0-rc"
 clap = { version = "4.0", features = ["cargo", "env", "derive"] }
-=======
 dusk-bls12_381 = "0.11"
 dusk-bls12_381-sign = "0.4"
-clap = { version = "3.1", features = ["cargo", "env", "derive"] }
->>>>>>> 5ff048a1
 thiserror = "1.0"
 console = "0.12"
 tracing = { version = "0.1", features = ["log"] }
@@ -52,12 +46,9 @@
 http_req = "0.8"
 zip = "0.5"
 url = "2.3"
-<<<<<<< HEAD
-=======
 flate2 = "1"
 tar = "=0.4.15"
 
->>>>>>> 5ff048a1
 serde_derive = { version = "1", optional = true }
 serde = { version = "1", optional = true }
 toml = { version = "0.5", optional = true }
