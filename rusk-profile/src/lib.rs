--- conflicted
+++ resolved
@@ -224,22 +224,8 @@
 
 pub fn keys_for(crate_name: &str) -> Keys {
     use cargo_lock::{Lockfile, Package};
-<<<<<<< HEAD
-    // FIXME: This will only work for workspaces.
-    let mut lockfile = env::current_dir().expect("Failed to get current dir");
-    loop {
-        lockfile.push("Cargo.lock");
-        if lockfile.as_path().exists() {
-            break;
-        }
-        if !lockfile.pop() || !lockfile.pop() {
-            panic!("Failed to fetch Cargo.lock from upper dir!");
-        }
-    }
-=======
 
     let lockfile = get_lockfile_path();
->>>>>>> c7328715
     let lockfile = Lockfile::load(lockfile).expect("Cargo.lock not found!");
 
     let packages = lockfile
