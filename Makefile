--- conflicted
+++ resolved
@@ -1,5 +1,3 @@
-.PHONY: help wasm contracts keys circuits abi test run
-
 help: ## Display this help screen
 	@grep -h \
 		-E '^[a-zA-Z_-]+:.*?## .*$$' $(MAKEFILE_LIST) | \
@@ -23,13 +21,7 @@
 test: abi circuits contracts ## Run the tests
 	$(MAKE) -C ./rusk/ $@
 	
-<<<<<<< HEAD
-run: ## Run the server
-	@make contracts
-	cargo run --release
-=======
 run: wasm ## Run the server
 	cargo run --release
 
-.PHONY: abi keys wasm circuits contracts test run help
->>>>>>> c7328715
+.PHONY: abi keys wasm circuits contracts test run help