// This Source Code Form is subject to the terms of the Mozilla Public
// License, v. 2.0. If a copy of the MPL was not distributed with this
// file, You can obtain one at http://mozilla.org/MPL/2.0/.
//
// Copyright (c) DUSK NETWORK. All rights reserved.

#![allow(non_snake_case)]

/*
use bid_circuits::CorrectnessCircuit;
use dusk_blindbid::{bid::Bid, BlindBidCircuit};
use dusk_pki::{PublicSpendKey, SecretSpendKey};
use dusk_plonk::circuit_builder::Circuit;
use dusk_plonk::jubjub::{
    JubJubAffine, GENERATOR_EXTENDED, GENERATOR_NUMS_EXTENDED,
};
use poseidon252::tree::PoseidonBranch;
*/

use dusk_plonk::prelude::*;
use lazy_static::lazy_static;

lazy_static! {
    static ref PUB_PARAMS: PublicParameters = {
        let buff = match rusk_profile::get_common_reference_string() {
            Ok(buff) => buff,
            Err(_) => {
                rusk_profile::set_common_reference_string("pub_params_dev.bin")
                    .expect("Unable to copy the CRS")
            }
        };

        unsafe {
            PublicParameters::from_slice_unchecked(&buff)
                .expect("CRS not decoded")
        }
    };
}

/// Buildfile for the rusk crate.
///
/// Main goals of the file at the moment are:
/// 1. Compile the `.proto` files for tonic.
/// 2. Get the version of the crate and some extra info to
/// support the `-v` argument properly.
/// 3. Compile the blindbid circuit.
/// 4. Compile the Bid correctness circuit.
fn main() -> Result<(), Box<dyn std::error::Error>> {
    // Get crate version + commit + toolchain for `-v` arg support.
    println!(
        "cargo:rustc-env=GIT_HASH={}",
        rustc_tools_util::get_commit_hash().unwrap_or_default()
    );
    println!(
        "cargo:rustc-env=COMMIT_DATE={}",
        rustc_tools_util::get_commit_date().unwrap_or_default()
    );
    println!(
        "cargo:rustc-env=RUSTC_RELEASE_CHANNEL={}",
        rustc_tools_util::get_channel().unwrap_or_default()
    );

    // Compile protos for tonic
    tonic_build::compile_protos("schema/rusk.proto")?;

    /*
    // Get the cached keys for bid-circuits crate from rusk profile, or
    // recompile and update them if they're outdated
    let bid_keys = rusk_profile::keys_for("bid-circuits");
    if bid_keys.are_outdated() {
        bid_keys.clear_all()?;
        bid_keys.update("bid", bid::compile_circuit()?)?;
    }

    // Get the cached keys for dusk-blindbid crate from rusk profile, or
    // recompile and update them if they're outdated
    let blindbid_keys = rusk_profile::keys_for("dusk-blindbid");
    if blindbid_keys.are_outdated() {
        blindbid_keys.clear_all()?;
        blindbid_keys.update("blindbid", blindbid::compile_circuit()?)?;
    }
    */

    // Get the cached keys for transfer contract crate from rusk profile, or
    // recompile and update them if they're outdated
    let transfer_keys = rusk_profile::keys_for("transfer-circuits");
    if transfer_keys.are_outdated() {
<<<<<<< HEAD
        let (id, pk, vk) = transfer::compile_stct_circuit()?;
        transfer_keys.update(id.as_str(), (pk, vk))?;

        let (id, pk, vk) = transfer::compile_stco_circuit()?;
        transfer_keys.update(id.as_str(), (pk, vk))?;

        // The execute circuit has multiple variations,
        // which is dependant upon the number of input
        // and output notes and is denoted in the table below:
        for inputs in 1..5 {
            for outputs in 0..3 {
                let (id, pk, vk) =
                    transfer::compile_execute_circuit(inputs, outputs)?;

                transfer_keys.update(id.as_str(), (pk, vk))?;
            }
=======
        transfer_keys.clear_all()?;
        transfer_keys.update(
            "SendToContractTransparent",
            transfer::compile_stct_circuit()?,
        )?;
        transfer_keys.update(
            "SendToContractObfuscated",
            transfer::compile_stco_circuit()?,
        )?;
        transfer_keys.update(
            "WithdrawFromObfuscated",
            transfer::compile_wfo_circuit()?,
        )?;
        transfer_keys.update(
            "WithdrawFromObfuscatedToContractOne",
            transfer::compile_wfotco_circuit()?,
        )?;
        transfer_keys.update(
            "WithdrawFromObfuscatedToContractTwo",
            transfer::compile_wfotct_circuit()?,
        )?;
        for i in 1..13 {
            let fnctn = match i {
                1 => transfer::compile_execute_circuit_1,
                2 => transfer::compile_execute_circuit_2,
                3 => transfer::compile_execute_circuit_3,
                4 => transfer::compile_execute_circuit_4,
                5 => transfer::compile_execute_circuit_5,
                6 => transfer::compile_execute_circuit_6,
                7 => transfer::compile_execute_circuit_7,
                8 => transfer::compile_execute_circuit_8,
                9 => transfer::compile_execute_circuit_9,
                10 => transfer::compile_execute_circuit_10,
                11 => transfer::compile_execute_circuit_11,
                12 => transfer::compile_execute_circuit_12,
                _ => transfer::compile_execute_circuit_1,
            };
            transfer_keys.update(&format!("Execute{}", i), fnctn()?)?;
>>>>>>> 62a63978
        }
    }

    Ok(())
}

/*
mod bid {
    use super::*;

    pub fn compile_circuit() -> Result<(Vec<u8>, Vec<u8>)> {
        let pub_params = &PUB_PARAMS;
        let value = JubJubScalar::from(100000 as u64);
        let blinder = JubJubScalar::from(50000 as u64);

        let c = JubJubAffine::from(
            (GENERATOR_EXTENDED * value) + (GENERATOR_NUMS_EXTENDED * blinder),
        );

        let mut circuit = CorrectnessCircuit {
            commitment: c,
            value: value.into(),
            blinder: blinder.into(),
            trim_size: 1 << 10,
            pi_positions: vec![],
        };

        let (pk, vk) = circuit.compile(&pub_params)?;
        Ok((pk.to_bytes(), vk.to_bytes()))
    }
}

mod blindbid {
    use super::*;

    pub fn compile_circuit() -> Result<(Vec<u8>, Vec<u8>)> {
        let pub_params = &PUB_PARAMS;

        // Generate a correct Bid
        let secret = JubJubScalar::random(&mut rand::thread_rng());
        let secret_k = BlsScalar::random(&mut rand::thread_rng());
        let bid = random_bid(&secret, secret_k)?;
        let secret: JubJubAffine = (GENERATOR_EXTENDED * secret).into();

        // Generate fields for the Bid & required by the compute_score
        let consensus_round_seed = 50u64;
        let latest_consensus_round = 50u64;
        let latest_consensus_step = 50u64;

        // Extract the branch
        let branch = PoseidonBranch::<17>::default();

        // Generate a `Score` for our Bid with the consensus parameters
        let score = bid
            .compute_score(
                &secret,
                secret_k,
                branch.root(),
                consensus_round_seed,
                latest_consensus_round,
                latest_consensus_step,
            )
            .expect("Score gen error");

        let mut circuit = BlindBidCircuit {
            bid,
            score,
            secret_k,
            secret,
            seed: BlsScalar::from(consensus_round_seed),
            latest_consensus_round: BlsScalar::from(latest_consensus_round),
            latest_consensus_step: BlsScalar::from(latest_consensus_step),
            branch: &branch,
            trim_size: 1 << 15,
            pi_positions: vec![],
        };
        let (pk, vk) = circuit.compile(&pub_params)?;
        Ok((pk.to_bytes(), vk.to_bytes()))
    }

    fn random_bid(secret: &JubJubScalar, secret_k: BlsScalar) -> Result<Bid> {
        let mut rng = rand::thread_rng();
        let pk_r = PublicSpendKey::from(SecretSpendKey::default());
        let stealth_addr = pk_r.gen_stealth_address(&secret);
        let secret = GENERATOR_EXTENDED * secret;
        let value = 60_000u64;
        let value = JubJubScalar::from(value);
        // Set the timestamps as the max values so the proofs do not fail for
        // them (never expired or non-elegible).
        let elegibility_ts = u64::MAX;
        let expiration_ts = u64::MAX;

        Bid::new(
            &mut rng,
            &stealth_addr,
            &value,
            &secret.into(),
            secret_k,
            elegibility_ts,
            expiration_ts,
        )
        .map_err(|e| anyhow::anyhow!(format!("{:?}", e)))
    }
}
*/

mod transfer {
    use super::PUB_PARAMS;
    use std::convert::TryInto;

    use anyhow::{anyhow, Result};
    use canonical_host::MemStore;
    use dusk_pki::{Ownable, SecretKey, SecretSpendKey};
    use dusk_plonk::jubjub::GENERATOR_EXTENDED;
    use dusk_plonk::prelude::*;
    use phoenix_core::{Message, Note};
    use poseidon252::sponge;
    use schnorr::Signature;
    use transfer_circuits::{
        ExecuteCircuit, SendToContractObfuscatedCircuit,
        SendToContractTransparentCircuit,
    };

    pub fn compile_stco_circuit() -> Result<(String, Vec<u8>, Vec<u8>)> {
        let mut rng = rand::thread_rng();

        let ssk = SecretSpendKey::random(&mut rng);
        let psk = ssk.public_spend_key();

        let c_value = 100;
        let c_blinding_factor = JubJubScalar::random(&mut rng);

        let c_note =
            Note::obfuscated(&mut rng, &psk, c_value, c_blinding_factor);
        let c_sk_r = ssk.sk_r(c_note.stealth_address()).as_ref().clone();
        let c_pk_r = GENERATOR_EXTENDED * c_sk_r;

        let (_, crossover) = c_note.try_into().map_err(|e| {
            anyhow!("Failed to convert phoenix note into crossover: {:?}", e)
        })?;
        let c_value_commitment = *crossover.value_commitment();

        let c_schnorr_secret = SecretKey::from(c_sk_r);
        let c_commitment_hash =
            sponge::hash(&c_value_commitment.to_hash_inputs());
        let c_signature =
            Signature::new(&c_schnorr_secret, &mut rng, c_commitment_hash);

        let message_r = JubJubScalar::random(&mut rng);
        let message_value = 100;
        let message = Message::new(&mut rng, &message_r, &psk, message_value);
        let (_, message_blinding_factor) = message
            .decrypt(&message_r, &psk)
            .map_err(|e| anyhow!("Error decrypting the message: {:?}", e))?;

        let mut circuit = SendToContractObfuscatedCircuit::new(
            c_value_commitment,
            c_pk_r,
            c_value,
            c_blinding_factor,
            c_signature,
            message_value,
            message_blinding_factor,
            message_r,
            *psk.A(),
            *message.value_commitment(),
            *message.nonce(),
            *message.cipher(),
        );

        let (pk, vk) = circuit.compile(&PUB_PARAMS)?;

        let id = circuit.rusk_label();
        let pk = pk.to_bytes();
        let vk = vk.to_bytes();

        Ok((id, pk, vk))
    }

    pub fn compile_stct_circuit() -> Result<(String, Vec<u8>, Vec<u8>)> {
        let mut rng = rand::thread_rng();

        let c_ssk = SecretSpendKey::random(&mut rng);
        let c_psk = c_ssk.public_spend_key();

        let c_value = 100;
        let c_blinding_factor = JubJubScalar::random(&mut rng);

        let c_note =
            Note::obfuscated(&mut rng, &c_psk, c_value, c_blinding_factor);
        let c_sk_r = c_ssk.sk_r(c_note.stealth_address());
        let c_pk_r = GENERATOR_EXTENDED * c_sk_r.as_ref();

        let (_, crossover) = c_note.try_into().map_err(|e| {
            anyhow!("Failed to convert note to crossover: {:?}", e)
        })?;
        let c_value_commitment = *crossover.value_commitment();

        let c_schnorr_secret = SecretKey::from(c_sk_r);
        let c_commitment_hash =
            sponge::hash(&c_value_commitment.to_hash_inputs());
        let c_signature =
            Signature::new(&c_schnorr_secret, &mut rng, c_commitment_hash);

        let mut circuit = SendToContractTransparentCircuit::new(
            c_value_commitment,
            c_pk_r,
            c_value,
            c_blinding_factor,
            c_signature,
        );

        let (pk, vk) = circuit.compile(&PUB_PARAMS)?;

        let id = circuit.rusk_label();
        let pk = pk.to_bytes();
        let vk = vk.to_bytes();

        Ok((id, pk, vk))
    }

    pub fn compile_execute_circuit(
        inputs: usize,
        outputs: usize,
    ) -> Result<(String, Vec<u8>, Vec<u8>)> {
        let (id, pk, vk) = match inputs {
            1 => get_id_pk_vk::<15>(inputs, outputs)?,
            2 => get_id_pk_vk::<16>(inputs, outputs)?,
            3 | 4 => get_id_pk_vk::<17>(inputs, outputs)?,
            _ => unimplemented!(),
        };

        let pk = pk.to_bytes();
        let vk = vk.to_bytes();

        Ok((id, pk, vk))
    }

    fn get_id_pk_vk<const CAPACITY: usize>(
        inputs: usize,
        outputs: usize,
    ) -> Result<(String, ProverKey, VerifierKey)> {
        let (ci, _, pk, vk, _, _) =
            ExecuteCircuit::<17, CAPACITY>::create_dummy_proof::<_, MemStore>(
                &mut rand::thread_rng(),
                false,
                Some(<&PublicParameters>::from(&PUB_PARAMS).clone()),
                inputs,
                outputs,
            )?;

        let id = ci.rusk_label();

        Ok((id, pk, vk))
    }
}<|MERGE_RESOLUTION|>--- conflicted
+++ resolved
@@ -85,7 +85,6 @@
     // recompile and update them if they're outdated
     let transfer_keys = rusk_profile::keys_for("transfer-circuits");
     if transfer_keys.are_outdated() {
-<<<<<<< HEAD
         let (id, pk, vk) = transfer::compile_stct_circuit()?;
         transfer_keys.update(id.as_str(), (pk, vk))?;
 
@@ -102,46 +101,6 @@
 
                 transfer_keys.update(id.as_str(), (pk, vk))?;
             }
-=======
-        transfer_keys.clear_all()?;
-        transfer_keys.update(
-            "SendToContractTransparent",
-            transfer::compile_stct_circuit()?,
-        )?;
-        transfer_keys.update(
-            "SendToContractObfuscated",
-            transfer::compile_stco_circuit()?,
-        )?;
-        transfer_keys.update(
-            "WithdrawFromObfuscated",
-            transfer::compile_wfo_circuit()?,
-        )?;
-        transfer_keys.update(
-            "WithdrawFromObfuscatedToContractOne",
-            transfer::compile_wfotco_circuit()?,
-        )?;
-        transfer_keys.update(
-            "WithdrawFromObfuscatedToContractTwo",
-            transfer::compile_wfotct_circuit()?,
-        )?;
-        for i in 1..13 {
-            let fnctn = match i {
-                1 => transfer::compile_execute_circuit_1,
-                2 => transfer::compile_execute_circuit_2,
-                3 => transfer::compile_execute_circuit_3,
-                4 => transfer::compile_execute_circuit_4,
-                5 => transfer::compile_execute_circuit_5,
-                6 => transfer::compile_execute_circuit_6,
-                7 => transfer::compile_execute_circuit_7,
-                8 => transfer::compile_execute_circuit_8,
-                9 => transfer::compile_execute_circuit_9,
-                10 => transfer::compile_execute_circuit_10,
-                11 => transfer::compile_execute_circuit_11,
-                12 => transfer::compile_execute_circuit_12,
-                _ => transfer::compile_execute_circuit_1,
-            };
-            transfer_keys.update(&format!("Execute{}", i), fnctn()?)?;
->>>>>>> 62a63978
         }
     }
 
