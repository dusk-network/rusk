help: ## Display this help screen
	@grep -h \
		-E '^[a-zA-Z_-]+:.*?## .*$$' $(MAKEFILE_LIST) | \
		awk 'BEGIN {FS = ":.*?## "}; {printf "\033[36m%-30s\033[0m %s\n", $$1, $$2}'

wasm: ## Build the WASM files
	@cargo rustc \
		--release \
		--target wasm32-unknown-unknown \
		--no-default-features \
		-- -C link-args=-s

check: wasm ## Run the Rust check on the project features
	@cargo check --target wasm32-unknown-unknown \
		--no-default-features
	@cargo check

<<<<<<< HEAD
test-contracts: ## Build the test contracts
	$(MAKE) -C tests wasm

test: wasm test-contracts ## Perform the contract tests defined in the host module
=======
test: wasm ## Perform the contract tests defined in the host module
>>>>>>> cbccaa70
	@cargo test -vvv --release
		

.PHONY: wasm check test help<|MERGE_RESOLUTION|>--- conflicted
+++ resolved
@@ -15,15 +15,11 @@
 		--no-default-features
 	@cargo check
 
-<<<<<<< HEAD
-test-contracts: ## Build the test contracts
+dummy-test-contracts: ## Create a set of dummy contracts to be used in the tests
 	$(MAKE) -C tests wasm
 
-test: wasm test-contracts ## Perform the contract tests defined in the host module
-=======
-test: wasm ## Perform the contract tests defined in the host module
->>>>>>> cbccaa70
-	@cargo test -vvv --release
+test: wasm dummy-test-contracts ## Perform the contract tests defined in the host module
+	@cargo test --release
 		
 
 .PHONY: wasm check test help