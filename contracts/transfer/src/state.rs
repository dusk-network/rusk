--- conflicted
+++ resolved
@@ -270,52 +270,6 @@
         true
     }
 
-<<<<<<< HEAD
-    /// Executes a transaction, returning the gas consumed, and the result of a
-    /// possible contract call.
-    pub fn execute(
-        &mut self,
-        tx: Transaction,
-    ) -> (u64, Option<Result<RawResult, ContractError>>) {
-        if !rusk_abi::caller().is_uninitialized() {
-            panic!("`execute` can only be called directly from the node");
-        }
-
-        // Constant for a pedersen commitment with zero value.
-        //
-        // Calculated as `G^0 · G'^0`
-        pub const ZERO_COMMITMENT: JubJubAffine =
-            JubJubAffine::from_raw_unchecked(
-                BlsScalar::zero(),
-                BlsScalar::one(),
-            );
-
-        let crossover_commitment = tx
-            .crossover
-            .map(|c| c.value_commitment().clone())
-            .unwrap_or_default();
-        let inputs = tx.nullifiers.len();
-        let outputs = tx.outputs.len();
-
-        let tx_hash = rusk_abi::hash(tx.to_hash_input_bytes());
-
-        let mut pi = Vec::with_capacity(5 + inputs + 2 * outputs);
-
-        pi.push(tx_hash.into());
-        pi.push(tx.anchor.into());
-        pi.extend(tx.nullifiers.iter().map(|n| n.into()));
-        pi.push(crossover_commitment.into());
-
-        let fee_value = tx.fee.gas_limit * tx.fee.gas_price;
-
-        pi.push(fee_value.into());
-        pi.extend(tx.outputs.iter().map(|n| n.value_commitment().into()));
-        pi.extend(
-            (0usize..2usize.saturating_sub(tx.outputs.len()))
-                .map(|_| ZERO_COMMITMENT.into()),
-        );
-
-=======
     /// Spend the inputs and process the outputs, together with the crossover.
     /// It performs all checks necessary to ensure the transaction is valid -
     /// hash matches, anchor has been a root of the tree, proof checks out,
@@ -331,7 +285,6 @@
     ///
     /// [`refund`]: [`TransferState::refund`]
     pub fn spend(&mut self, tx: Transaction) {
->>>>>>> bcfab94f
         //  1. α ∈ R
         if !self.root_exists(&tx.anchor) {
             panic!("Anchor not found in the state!");
