--- conflicted
+++ resolved
@@ -19,10 +19,6 @@
     ContractError, ContractId, EconomicMode, PaymentInfo, PublicInput,
     RawResult, STAKE_CONTRACT,
 };
-<<<<<<< HEAD
-use transfer_contract_types::{
-    EconomicEvent, EconomicResult, Mint, Stct, Wfct, Wfctc,
-=======
 
 use execution_core::{
     stct_signature_message,
@@ -32,7 +28,6 @@
     },
     BlsScalar, Crossover, Fee, JubJubAffine, Note, Ownable, StealthAddress,
     Transaction,
->>>>>>> d4cfe745
 };
 
 /// Arity of the transfer tree.
@@ -287,7 +282,6 @@
                     value: earning,
                     result: EconomicResult::ChargeApplied,
                 },
-<<<<<<< HEAD
             );
             charge
         } else {
@@ -299,19 +293,6 @@
                     result: EconomicResult::ChargeNotSufficient,
                 },
             );
-=======
-            );
-            charge
-        } else {
-            rusk_abi::emit(
-                "earning",
-                EconomicEvent {
-                    module: contract_id.to_bytes(),
-                    value: charge * gas_price,
-                    result: EconomicResult::ChargeNotSufficient,
-                },
-            );
->>>>>>> d4cfe745
             gas_spent
         }
     }
