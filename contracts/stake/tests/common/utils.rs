--- conflicted
+++ resolved
@@ -8,14 +8,11 @@
 
 use dusk_plonk::prelude::*;
 use poseidon_merkle::Opening as PoseidonOpening;
-<<<<<<< HEAD
-=======
 
 use execution_core::{
     transfer::{TreeLeaf, TRANSFER_TREE_DEPTH},
     Note, Transaction, ViewKey,
 };
->>>>>>> d4cfe745
 use rusk_abi::{
     CallReceipt, ContractError, ContractId, EconomicMode, Error, Session,
     TRANSFER_CONTRACT,
