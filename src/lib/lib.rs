// This Source Code Form is subject to the terms of the Mozilla Public
// License, v. 2.0. If a copy of the MPL was not distributed with this
// file, You can obtain one at http://mozilla.org/MPL/2.0/.
//
// Copyright (c) DUSK NETWORK. All rights reserved.

use tracing::info;

pub(crate) mod circuit_helpers;
pub mod encoding;
pub mod services;

<<<<<<< HEAD
#[derive(Debug, Copy, Clone, Default)]
=======
#[derive(Debug)]
>>>>>>> ae751737
pub struct Rusk {}

impl Default for Rusk {
    fn default() -> Rusk {
        // Initialize the PUB_PARAMS since they're lazily
        // evaluated. On that way we prevent the first usage
        // of the PUB_PARAMS to take a lot of time.
        info!("Loading CRS...");
        lazy_static::initialize(&PUB_PARAMS);
        info!("CRS was successfully loaded...");
        Rusk {}
    }
}

pub mod proto_types {
    pub use super::services::rusk_proto::{
        BlsScalar, JubJubCompressed, JubJubScalar, Proof,
    };
}

use dusk_plonk::prelude::PublicParameters;
use lazy_static::lazy_static;
lazy_static! {
    static ref PUB_PARAMS: PublicParameters = {
        circuit_helpers::read_pub_params()
            .expect("Error reading Public Params.")
    };
}<|MERGE_RESOLUTION|>--- conflicted
+++ resolved
@@ -10,11 +10,7 @@
 pub mod encoding;
 pub mod services;
 
-<<<<<<< HEAD
 #[derive(Debug, Copy, Clone, Default)]
-=======
-#[derive(Debug)]
->>>>>>> ae751737
 pub struct Rusk {}
 
 impl Default for Rusk {
