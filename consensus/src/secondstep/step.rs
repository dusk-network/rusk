--- conflicted
+++ resolved
@@ -18,11 +18,8 @@
 pub struct Reduction {
     handler: handler::Reduction,
     candidate: Option<Block>,
-<<<<<<< HEAD
     timeout_millis: u64,
-=======
     executor: Arc<Mutex<dyn crate::contract_state::Operations>>,
->>>>>>> faeb9148
 }
 
 impl Reduction {
@@ -33,11 +30,8 @@
                 first_step_votes: Default::default(),
             },
             candidate: None,
-<<<<<<< HEAD
             timeout_millis: config::CONSENSUS_TIMEOUT_MS,
-=======
             executor,
->>>>>>> faeb9148
         }
     }
 
