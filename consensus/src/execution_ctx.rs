// This Source Code Form is subject to the terms of the Mozilla Public
// License, v. 2.0. If a copy of the MPL was not distributed with this
// file, You can obtain one at http://mozilla.org/MPL/2.0/.
//
// Copyright (c) DUSK NETWORK. All rights reserved.

<<<<<<< HEAD
use crate::commons::Database;
use crate::commons::QuorumMsgSender;
use crate::commons::{ConsensusError, RoundUpdate};

=======
use crate::commons::{ConsensusError, Database, QuorumMsgSender, RoundUpdate};
use crate::config::CONSENSUS_MAX_TIMEOUT_MS;
>>>>>>> d9774caf
use crate::contract_state::Operations;
use crate::iteration_ctx::IterationCtx;
use crate::msg_handler::HandleMsgOutput::{Pending, Ready};
use crate::msg_handler::MsgHandler;
use crate::queue::Queue;
use crate::step_votes_reg::SafeCertificateInfoRegistry;
use crate::user::committee::Committee;
use crate::user::provisioners::Provisioners;
use crate::user::sortition;

use node_data::bls::PublicKeyBytes;
use node_data::ledger::{to_str, Block};
use node_data::message::Payload;
use node_data::message::{AsyncQueue, Message, Topics};
<<<<<<< HEAD

=======
use node_data::StepName;
use std::cmp;
use std::collections::HashMap;
>>>>>>> d9774caf
use std::sync::Arc;
use tokio::sync::Mutex;
use tokio::time;
use tokio::time::Instant;
use tracing::{debug, error, info, trace};

<<<<<<< HEAD
=======
/// A pool of all generated committees
#[derive(Default)]
pub struct RoundCommittees {
    committees: HashMap<u16, Committee>,
}

impl RoundCommittees {
    pub(crate) fn get_committee(&self, step: u16) -> Option<&Committee> {
        self.committees.get(&step)
    }

    pub(crate) fn get_generator(&self, iter: u8) -> Option<PublicKeyBytes> {
        let step = StepName::Proposal.to_step(iter);
        self.get_committee(step)
            .and_then(|c| c.iter().next().map(|p| *p.bytes()))
    }

    pub(crate) fn get_validation_committee(
        &self,
        iter: u8,
    ) -> Option<&Committee> {
        let step = StepName::Validation.to_step(iter);
        self.get_committee(step)
    }

    pub(crate) fn insert(&mut self, step: u16, committee: Committee) {
        self.committees.insert(step, committee);
    }
}

/// Represents a shared state within a context of the exection of a single
/// iteration.
pub struct IterationCtx<DB: Database> {
    validation_handler: Arc<Mutex<validation::handler::ValidationHandler>>,
    ratification_handler:
        Arc<Mutex<ratification::handler::RatificationHandler>>,
    proposal_handler: Arc<Mutex<proposal::handler::ProposalHandler<DB>>>,

    pub join_set: JoinSet<()>,

    round: u64,
    iter: u8,

    /// Stores any committee already generated in the execution of any
    /// iteration of current round
    committees: RoundCommittees,
}

impl<D: Database> IterationCtx<D> {
    pub fn new(
        round: u64,
        iter: u8,
        proposal_handler: Arc<Mutex<proposal::handler::ProposalHandler<D>>>,
        validation_handler: Arc<Mutex<validation::handler::ValidationHandler>>,
        ratification_handler: Arc<
            Mutex<ratification::handler::RatificationHandler>,
        >,
    ) -> Self {
        Self {
            round,
            join_set: JoinSet::new(),
            iter,
            proposal_handler,
            validation_handler,
            ratification_handler,
            committees: Default::default(),
        }
    }

    pub(crate) async fn collect_past_event(
        &self,
        ru: &RoundUpdate,
        msg: &Message,
    ) -> Option<Message> {
        let committee = self.committees.get_committee(msg.header.get_step())?;
        match msg.topic() {
            node_data::message::Topics::Candidate => {
                let mut handler = self.proposal_handler.lock().await;
                _ = handler
                    .collect_from_past(
                        msg.clone(),
                        ru,
                        msg.header.iteration,
                        committee,
                    )
                    .await;
            }
            node_data::message::Topics::Validation => {
                let mut handler = self.validation_handler.lock().await;
                if let Ok(Ready(m)) = handler
                    .collect_from_past(
                        msg.clone(),
                        ru,
                        msg.header.iteration,
                        committee,
                    )
                    .await
                {
                    return Some(m);
                }
            }
            node_data::message::Topics::Ratification => {
                let mut handler = self.ratification_handler.lock().await;
                if let Ok(Ready(m)) = handler
                    .collect_from_past(
                        msg.clone(),
                        ru,
                        msg.header.iteration,
                        committee,
                    )
                    .await
                {
                    return Some(m);
                }
            }
            _ => {}
        };

        None
    }

    pub(crate) fn on_begin(&mut self, iter: u8) {
        self.iter = iter;
    }

    pub(crate) fn get_generator(&self, iter: u8) -> Option<PublicKeyBytes> {
        let step = StepName::Proposal.to_step(iter);
        self.committees
            .get_committee(step)
            .and_then(|c| c.iter().next().map(|p| *p.bytes()))
    }

    pub(crate) fn on_end(&mut self) {
        debug!(
            event = "iter completed",
            len = self.join_set.len(),
            round = self.round,
            iter = self.iter,
        );
        self.join_set.abort_all();
    }
}

impl<DB: Database> Drop for IterationCtx<DB> {
    fn drop(&mut self) {
        self.on_end();
    }
}

>>>>>>> d9774caf
/// ExecutionCtx encapsulates all data needed by a single step to be fully
/// executed.
pub struct ExecutionCtx<'a, DB: Database, T> {
    pub iter_ctx: &'a mut IterationCtx<DB>,

    /// Messaging-related fields
    pub inbound: AsyncQueue<Message>,
    pub outbound: AsyncQueue<Message>,
    pub future_msgs: Arc<Mutex<Queue<Message>>>,

    /// State-related fields
    pub provisioners: &'a Provisioners,

    // Round/Step parameters
    pub round_update: RoundUpdate,
    pub iteration: u8,
    step: StepName,

    _executor: Arc<Mutex<T>>,

    pub sv_registry: SafeCertificateInfoRegistry,
    quorum_sender: QuorumMsgSender,
}

impl<'a, DB: Database, T: Operations + 'static> ExecutionCtx<'a, DB, T> {
    /// Creates step execution context.
    #[allow(clippy::too_many_arguments)]
    pub(crate) fn new(
        iter_ctx: &'a mut IterationCtx<DB>,
        inbound: AsyncQueue<Message>,
        outbound: AsyncQueue<Message>,
        future_msgs: Arc<Mutex<Queue<Message>>>,
        provisioners: &'a Provisioners,
        round_update: RoundUpdate,
        iteration: u8,
        step: StepName,
        executor: Arc<Mutex<T>>,
        sv_registry: SafeCertificateInfoRegistry,
        quorum_sender: QuorumMsgSender,
    ) -> Self {
        Self {
            iter_ctx,
            inbound,
            outbound,
            future_msgs,
            provisioners,
            round_update,
            iteration,
            step,
            _executor: executor,
            sv_registry,
            quorum_sender,
        }
    }

    pub fn step_name(&self) -> StepName {
        self.step
    }

    pub fn step(&self) -> u16 {
        self.step.to_step(self.iteration)
    }

    /// Returns true if `my pubkey` is a member of [`committee`].
    pub(crate) fn am_member(&self, committee: &Committee) -> bool {
        committee.is_member(&self.round_update.pubkey_bls)
    }

    pub(crate) fn save_committee(&mut self, committee: Committee) {
        self.iter_ctx.committees.insert(self.step(), committee);
    }

    pub(crate) fn get_current_committee(&self) -> Option<&Committee> {
        self.iter_ctx.committees.get_committee(self.step())
    }

    /// Runs a loop that collects both inbound messages and timeout event.
    ///
    /// It accepts an instance of MsgHandler impl (phase var) and calls its
    /// methods based on the occurred event.
    ///
    /// In an event of timeout, it also increases the step timeout value
    /// accordingly.
    ///
    /// By design, the loop is terminated by aborting the consensus task.
    pub async fn event_loop<C: MsgHandler<Message>>(
        &mut self,
        phase: Arc<Mutex<C>>,
    ) -> Result<Message, ConsensusError> {
        debug!(event = "run event_loop");

        let timeout = self.iter_ctx.get_timeout(self.step);
        let deadline = Instant::now().checked_add(timeout).unwrap();

        let inbound = self.inbound.clone();

        // Handle both timeout event and messages from inbound queue.
        loop {
            match time::timeout_at(deadline, inbound.recv()).await {
                // Inbound message event
                Ok(result) => {
                    if let Ok(msg) = result {
                        if let Some(step_result) =
                            self.process_inbound_msg(phase.clone(), msg).await
                        {
                            return Ok(step_result);
                        }
                    }
                }
                // Timeout event. Phase could not reach its final goal.
                // Increase timeout for next execution of this step and move on.
                Err(_) => {
                    info!(event = "timeout-ed");

                    return self.process_timeout_event(phase.clone()).await;
                }
            }
        }
    }

    pub(crate) async fn vote_for_former_candidate(
        &mut self,
        msg_step: u16,
        candidate: &Block,
    ) {
        debug!(
            event = "former candidate received",
            hash = to_str(&candidate.header().hash),
            msg_step,
        );

        if msg_step < self.step() {
            self.try_vote(msg_step + 1, candidate, Topics::Validation);
        }

        if msg_step + 2 <= self.step() {
            self.try_vote(msg_step + 2, candidate, Topics::Ratification);
        }
    }

    fn try_vote(&mut self, msg_step: u16, candidate: &Block, topic: Topics) {
        if let Some(committee) =
            self.iter_ctx.committees.get_committee(msg_step)
        {
            if self.am_member(committee) {
                debug!(
                    event = "vote for former candidate",
                    step_topic = format!("{:?}", topic),
                    hash = to_str(&candidate.header().hash),
                    msg_step,
                );

                // TODO: Verify
            };
        } else {
            error!(event = "committee not found", step = self.step(), msg_step);
        }
    }

    /// Process messages from past
    async fn process_past_events(&mut self, msg: &Message) -> Option<Message> {
        if msg.header.round != self.round_update.round {
            return None;
        }

        if let Err(e) = self.outbound.send(msg.clone()).await {
            error!("could not send msg due to {:?}", e);
        }

        // Try to vote for candidate block from former iteration
        if let Payload::Candidate(p) = &msg.payload {
            // TODO: Perform block header/ Certificate full verification
            // To be addressed with another PR

            self.vote_for_former_candidate(msg.header.get_step(), &p.candidate)
                .await;
        }

        // Collect message from a previous reduction step/iteration.
        if let Some(m) = self
            .iter_ctx
            .collect_past_event(&self.round_update, msg)
            .await
        {
            if m.header.topic == Topics::Quorum {
                debug!(
                    event = "quorum",
                    src = "prev_step",
                    msg_step = m.header.get_step(),
                    hash = to_str(&m.header.block_hash),
                );

                self.quorum_sender.send(m).await;
            }
        }

        None
    }

    /// Delegates the received message to the Phase handler for further
    /// processing.
    ///
    /// Returning Option::Some here is interpreted as FinalMessage by
    /// event_loop.
    async fn process_inbound_msg<C: MsgHandler<Message>>(
        &mut self,
        phase: Arc<Mutex<C>>,
        msg: Message,
    ) -> Option<Message> {
        let committee = self
            .get_current_committee()
            .expect("committee to be created before run");
        // Check if message is valid in the context of current step
        let ret = phase.lock().await.is_valid(
            &msg,
            &self.round_update,
            self.iteration,
            self.step,
            committee,
            &self.iter_ctx.committees,
        );

        match ret {
            Ok(_) => {
                // Re-publish the returned message
                self.outbound.send(msg.clone()).await.unwrap_or_else(|err| {
                    error!("unable to re-publish a handled msg {:?}", err)
                });
            }
            // An error here means an phase considers this message as invalid.
            // This could be due to failed verification, bad round/step.
            Err(e) => {
                match e {
                    ConsensusError::FutureEvent => {
                        trace!("future msg {:?}", msg);
                        // This is a message from future round or step.
                        // Save it in future_msgs to be processed when we reach
                        // same round/step.
                        self.future_msgs.lock().await.put_event(
                            msg.header.round,
                            msg.header.get_step(),
                            msg,
                        );

                        return None;
                    }
                    ConsensusError::PastEvent => {
                        return self.process_past_events(&msg).await;
                    }
                    _ => {
                        error!("phase handler err: {:?}", e);
                        return None;
                    }
                }
            }
        }

        let ret = phase
            .lock()
            .await
            .collect(msg.clone(), &self.round_update, committee)
            .await;

        match ret {
            Ok(output) => {
                trace!("message collected {:#?}", msg);

                match output {
                    Ready(m) => {
                        // Fully valid state reached on this step. Return it as
                        // an output to populate next step with it.
                        return Some(m);
                    }
                    Pending(_) => {} /* Message collected but phase does not
                                      * reach
                                      * a final result */
                }
            }
            Err(e) => {
                error!(
                    event = "failed collect",
                    err = format!("{:?}", e),
                    msg_topic = format!("{:?}", msg.topic()),
                    msg_iter = msg.header.iteration,
                    msg_step = msg.header.get_step(),
                    msg_round = msg.header.round,
                );
            }
        }

        None
    }

    /// Delegates the received event of timeout to the Phase handler for further
    /// processing.
    async fn process_timeout_event<C: MsgHandler<Message>>(
        &mut self,
        phase: Arc<Mutex<C>>,
    ) -> Result<Message, ConsensusError> {
        self.iter_ctx.on_timeout_event();

        if let Ok(Ready(msg)) = phase
            .lock()
            .await
            .handle_timeout(&self.round_update, self.iteration)
        {
            return Ok(msg);
        }

        Ok(Message::empty())
    }

    /// Handles all messages stored in future_msgs queue that belongs to the
    /// current round and step.
    ///
    /// Returns Some(msg) if the step is finalized.
    pub async fn handle_future_msgs<C: MsgHandler<Message>>(
        &self,
        phase: Arc<Mutex<C>>,
    ) -> Option<Message> {
        let committee = self
            .get_current_committee()
            .expect("committee to be created before run");
        if let Some(messages) = self
            .future_msgs
            .lock()
            .await
            .drain_events(self.round_update.round, self.step())
        {
            if !messages.is_empty() {
                debug!(event = "drain future msgs", count = messages.len(),)
            }

            for msg in messages {
                let ret = phase.lock().await.is_valid(
                    &msg,
                    &self.round_update,
                    self.iteration,
                    self.step,
                    committee,
                    &self.iter_ctx.committees,
                );
                if ret.is_ok() {
                    // Re-publish a drained message
                    debug!(
                        event = "republish",
                        src = "future_msgs",
                        msg_step = msg.header.get_step(),
                        msg_round = msg.header.round,
                        msg_topic = ?msg.header.topic,
                    );

                    self.outbound.send(msg.clone()).await.unwrap_or_else(
                        |err| {
                            error!(
                                "unable to re-publish a drained msg {:?}",
                                err
                            )
                        },
                    );

                    if let Ok(Ready(msg)) = phase
                        .lock()
                        .await
                        .collect(msg, &self.round_update, committee)
                        .await
                    {
                        return Some(msg);
                    }
                }
            }
        }

        None
    }

    pub fn get_sortition_config(
        &self,
        size: usize,
        exclusion: Option<PublicKeyBytes>,
    ) -> sortition::Config {
        sortition::Config::new(
            self.round_update.seed(),
            self.round_update.round,
            self.step(),
            size,
            exclusion,
        )
    }
}<|MERGE_RESOLUTION|>--- conflicted
+++ resolved
@@ -4,15 +4,9 @@
 //
 // Copyright (c) DUSK NETWORK. All rights reserved.
 
-<<<<<<< HEAD
-use crate::commons::Database;
-use crate::commons::QuorumMsgSender;
-use crate::commons::{ConsensusError, RoundUpdate};
-
-=======
 use crate::commons::{ConsensusError, Database, QuorumMsgSender, RoundUpdate};
 use crate::config::CONSENSUS_MAX_TIMEOUT_MS;
->>>>>>> d9774caf
+
 use crate::contract_state::Operations;
 use crate::iteration_ctx::IterationCtx;
 use crate::msg_handler::HandleMsgOutput::{Pending, Ready};
@@ -27,171 +21,18 @@
 use node_data::ledger::{to_str, Block};
 use node_data::message::Payload;
 use node_data::message::{AsyncQueue, Message, Topics};
-<<<<<<< HEAD
-
-=======
+
+
 use node_data::StepName;
 use std::cmp;
 use std::collections::HashMap;
->>>>>>> d9774caf
+
 use std::sync::Arc;
 use tokio::sync::Mutex;
 use tokio::time;
 use tokio::time::Instant;
 use tracing::{debug, error, info, trace};
 
-<<<<<<< HEAD
-=======
-/// A pool of all generated committees
-#[derive(Default)]
-pub struct RoundCommittees {
-    committees: HashMap<u16, Committee>,
-}
-
-impl RoundCommittees {
-    pub(crate) fn get_committee(&self, step: u16) -> Option<&Committee> {
-        self.committees.get(&step)
-    }
-
-    pub(crate) fn get_generator(&self, iter: u8) -> Option<PublicKeyBytes> {
-        let step = StepName::Proposal.to_step(iter);
-        self.get_committee(step)
-            .and_then(|c| c.iter().next().map(|p| *p.bytes()))
-    }
-
-    pub(crate) fn get_validation_committee(
-        &self,
-        iter: u8,
-    ) -> Option<&Committee> {
-        let step = StepName::Validation.to_step(iter);
-        self.get_committee(step)
-    }
-
-    pub(crate) fn insert(&mut self, step: u16, committee: Committee) {
-        self.committees.insert(step, committee);
-    }
-}
-
-/// Represents a shared state within a context of the exection of a single
-/// iteration.
-pub struct IterationCtx<DB: Database> {
-    validation_handler: Arc<Mutex<validation::handler::ValidationHandler>>,
-    ratification_handler:
-        Arc<Mutex<ratification::handler::RatificationHandler>>,
-    proposal_handler: Arc<Mutex<proposal::handler::ProposalHandler<DB>>>,
-
-    pub join_set: JoinSet<()>,
-
-    round: u64,
-    iter: u8,
-
-    /// Stores any committee already generated in the execution of any
-    /// iteration of current round
-    committees: RoundCommittees,
-}
-
-impl<D: Database> IterationCtx<D> {
-    pub fn new(
-        round: u64,
-        iter: u8,
-        proposal_handler: Arc<Mutex<proposal::handler::ProposalHandler<D>>>,
-        validation_handler: Arc<Mutex<validation::handler::ValidationHandler>>,
-        ratification_handler: Arc<
-            Mutex<ratification::handler::RatificationHandler>,
-        >,
-    ) -> Self {
-        Self {
-            round,
-            join_set: JoinSet::new(),
-            iter,
-            proposal_handler,
-            validation_handler,
-            ratification_handler,
-            committees: Default::default(),
-        }
-    }
-
-    pub(crate) async fn collect_past_event(
-        &self,
-        ru: &RoundUpdate,
-        msg: &Message,
-    ) -> Option<Message> {
-        let committee = self.committees.get_committee(msg.header.get_step())?;
-        match msg.topic() {
-            node_data::message::Topics::Candidate => {
-                let mut handler = self.proposal_handler.lock().await;
-                _ = handler
-                    .collect_from_past(
-                        msg.clone(),
-                        ru,
-                        msg.header.iteration,
-                        committee,
-                    )
-                    .await;
-            }
-            node_data::message::Topics::Validation => {
-                let mut handler = self.validation_handler.lock().await;
-                if let Ok(Ready(m)) = handler
-                    .collect_from_past(
-                        msg.clone(),
-                        ru,
-                        msg.header.iteration,
-                        committee,
-                    )
-                    .await
-                {
-                    return Some(m);
-                }
-            }
-            node_data::message::Topics::Ratification => {
-                let mut handler = self.ratification_handler.lock().await;
-                if let Ok(Ready(m)) = handler
-                    .collect_from_past(
-                        msg.clone(),
-                        ru,
-                        msg.header.iteration,
-                        committee,
-                    )
-                    .await
-                {
-                    return Some(m);
-                }
-            }
-            _ => {}
-        };
-
-        None
-    }
-
-    pub(crate) fn on_begin(&mut self, iter: u8) {
-        self.iter = iter;
-    }
-
-    pub(crate) fn get_generator(&self, iter: u8) -> Option<PublicKeyBytes> {
-        let step = StepName::Proposal.to_step(iter);
-        self.committees
-            .get_committee(step)
-            .and_then(|c| c.iter().next().map(|p| *p.bytes()))
-    }
-
-    pub(crate) fn on_end(&mut self) {
-        debug!(
-            event = "iter completed",
-            len = self.join_set.len(),
-            round = self.round,
-            iter = self.iter,
-        );
-        self.join_set.abort_all();
-    }
-}
-
-impl<DB: Database> Drop for IterationCtx<DB> {
-    fn drop(&mut self) {
-        self.on_end();
-    }
-}
-
->>>>>>> d9774caf
 /// ExecutionCtx encapsulates all data needed by a single step to be fully
 /// executed.
 pub struct ExecutionCtx<'a, DB: Database, T> {
