// This Source Code Form is subject to the terms of the Mozilla Public
// License, v. 2.0. If a copy of the MPL was not distributed with this
// file, You can obtain one at http://mozilla.org/MPL/2.0/.
//
// Copyright (c) DUSK NETWORK. All rights reserved.

use crate::commons::{ConsensusError, Database, RoundUpdate};
use crate::config;
use crate::contract_state::{CallParams, Operations};
use crate::execution_ctx::ExecutionCtx;
use crate::validation::handler;
use anyhow::anyhow;
use dusk_bytes::DeserializableSlice;
use node_data::bls::PublicKey;
use node_data::ledger::{to_str, Block};
use node_data::message::{self, AsyncQueue, Message, Payload, Topics};
use std::sync::Arc;
use tokio::sync::Mutex;
use tokio::task::JoinSet;
use tracing::{debug, error, Instrument};

pub struct ValidationStep<T> {
    handler: Arc<Mutex<handler::ValidationHandler>>,
    executor: Arc<Mutex<T>>,
}

impl<T: Operations + 'static> ValidationStep<T> {
    #[allow(clippy::too_many_arguments)]
    pub fn spawn_try_vote(
        join_set: &mut JoinSet<()>,
        candidate: Block,
        ru: RoundUpdate,
        iteration: u8,
        outbound: AsyncQueue<Message>,
        inbound: AsyncQueue<Message>,
        executor: Arc<Mutex<T>>,
    ) {
        let hash = to_str(&candidate.header().hash);
        join_set.spawn(
            async move {
                Self::try_vote(
                    candidate, ru, iteration, outbound, inbound, executor,
                )
                .await
            }
            .instrument(tracing::info_span!("voting", hash)),
        );
    }

    async fn try_vote(
        candidate: Block,
        ru: RoundUpdate,
        iteration: u8,
        outbound: AsyncQueue<Message>,
        inbound: AsyncQueue<Message>,
        executor: Arc<Mutex<T>>,
    ) {
        let hash = candidate.header().hash;

        // Call VST for non-empty blocks
        if hash != [0u8; 32] {
            if let Err(err) = Self::call_vst(&candidate, &ru, executor).await {
                error!(
                    event = "failed_vst_call",
                    reason = format!("{:?}", err)
                );
                return;
            }
        }

        let hdr = message::Header {
            pubkey_bls: ru.pubkey_bls.clone(),
            round: ru.round,
            iteration,
            block_hash: hash,
            topic: Topics::Validation,
        };

        let signature = hdr.sign(&ru.secret_key, ru.pubkey_bls.inner());

        // Sign and construct validation message
        let msg = message::Message::new_validation(
            hdr,
            message::payload::Validation { signature },
        );

        // Publish validation vote
        debug!(event = "voting", vtype = "validation", hash = to_str(&hash));

        // Publish
        outbound.send(msg.clone()).await.unwrap_or_else(|err| {
            error!("could not publish validation {err:?}")
        });

        // Register my vote locally
        inbound.send(msg).await.unwrap_or_else(|err| {
            error!("could not register validation {err:?}")
        });
    }

    async fn call_vst(
        candidate: &Block,
        ru: &RoundUpdate,
        executor: Arc<Mutex<T>>,
    ) -> anyhow::Result<()> {
        let pubkey = &candidate.header().generator_bls_pubkey.0;
        let generator = match dusk_bls12_381_sign::PublicKey::from_slice(pubkey)
        {
            Ok(pubkey) => pubkey,
            Err(e) => {
                return Err(anyhow::anyhow!(
                    "invalid bls key {}, err: {:?}",
                    hex::encode(pubkey),
                    e,
                ));
            }
        };

        match executor
            .lock()
            .await
            .verify_state_transition(
                CallParams {
                    round: ru.round,
                    block_gas_limit: candidate.header().gas_limit,
                    generator_pubkey: PublicKey::new(generator),
                },
                candidate.txs().clone(),
            )
            .await
        {
            Ok(output) => {
                // Ensure the `event_hash` and `state_root` returned
                // from the VST call are the
                // ones we expect to have with the
                // current candidate block.
                if output.event_hash != candidate.header().event_hash {
                    return Err(anyhow!(
                        "mismatch, event_hash: {}, candidate_event_hash: {}",
                        hex::encode(output.event_hash),
                        hex::encode(candidate.header().event_hash)
                    ));
                }

                if output.state_root != candidate.header().state_hash {
                    return Err(anyhow!(
                        "mismatch, state_hash: {}, candidate_state_hash: {}",
                        hex::encode(output.state_root),
                        hex::encode(candidate.header().state_hash)
                    ));
                }
            }
            Err(err) => {
                return Err(anyhow!("vm_err: {:?}", err));
            }
        };

        Ok(())
    }
}
impl<T: Operations + 'static> ValidationStep<T> {
    pub(crate) fn new(
        executor: Arc<Mutex<T>>,
        handler: Arc<Mutex<handler::ValidationHandler>>,
    ) -> Self {
        Self { handler, executor }
    }

    pub async fn reinitialize(
        &mut self,
        msg: &Message,
        round: u64,
        iteration: u8,
    ) {
        let mut handler = self.handler.lock().await;
        handler.reset(iteration);

        if let Payload::Candidate(p) = msg.clone().payload {
            handler.candidate = p.candidate.clone();
        }

        debug!(
            event = "init",
            name = self.name(),
<<<<<<< HEAD
            round = round,
            step = step,
=======
            round,
            iteration,
            timeout = self.timeout_millis,
>>>>>>> d9774caf
            hash = to_str(&handler.candidate.header().hash),
        )
    }

    pub async fn run<DB: Database>(
        &mut self,
        mut ctx: ExecutionCtx<'_, DB, T>,
    ) -> Result<Message, ConsensusError> {
        let committee = ctx
            .get_current_committee()
            .expect("committee to be created before run");
        if ctx.am_member(committee) {
            let candidate = self.handler.lock().await.candidate.clone();

            Self::spawn_try_vote(
                &mut ctx.iter_ctx.join_set,
                candidate,
                ctx.round_update.clone(),
                ctx.iteration,
                ctx.outbound.clone(),
                ctx.inbound.clone(),
                self.executor.clone(),
            );
        }

        // handle queued messages for current round and step.
        if let Some(m) = ctx.handle_future_msgs(self.handler.clone()).await {
            return Ok(m);
        }

        ctx.event_loop(self.handler.clone()).await
    }

    pub fn name(&self) -> &'static str {
        "validation"
    }
    pub fn get_committee_size(&self) -> usize {
        config::VALIDATION_COMMITTEE_SIZE
    }
}<|MERGE_RESOLUTION|>--- conflicted
+++ resolved
@@ -182,14 +182,8 @@
         debug!(
             event = "init",
             name = self.name(),
-<<<<<<< HEAD
-            round = round,
-            step = step,
-=======
             round,
             iteration,
-            timeout = self.timeout_millis,
->>>>>>> d9774caf
             hash = to_str(&handler.candidate.header().hash),
         )
     }
