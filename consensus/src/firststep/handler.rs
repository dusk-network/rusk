--- conflicted
+++ resolved
@@ -4,19 +4,13 @@
 //
 // Copyright (c) DUSK NETWORK. All rights reserved.
 
-<<<<<<< HEAD
 use std::sync::Arc;
-=======
-use crate::commons::{ConsensusError, RoundUpdate};
-use node_data::ledger;
-use node_data::ledger::{Block, StepVotes};
->>>>>>> be897702
 
 use crate::commons::{ConsensusError, Database, RoundUpdate};
 use crate::msg_handler::{HandleMsgOutput, MsgHandler};
 use async_trait::async_trait;
 use node_data::ledger;
-use node_data::ledger::{Block, Signature, StepVotes};
+use node_data::ledger::{Block, StepVotes};
 use tokio::sync::Mutex;
 
 use crate::aggregator::Aggregator;
@@ -113,8 +107,12 @@
 
             if hash != self.candidate.header.hash {
                 // If the block generator is behind this node, we'll miss the candidate block.
-                if let Some(block) =
-                    self.db.lock().await.get_candidate_block_by_hash(&hash)
+                if let Ok(block) = self
+                    .db
+                    .lock()
+                    .await
+                    .get_candidate_block_by_hash(&hash)
+                    .await
                 {
                     return Ok(final_result(sv, block));
                 }
