[package]
name = "rusk"
version = "0.1.0"
authors = ["CPerezz <carlos@dusk.network>", "zer0 <matteo@dusk.network>", "Victor Lopez <victor@dusk.network>", "Jules de Smit <jules@dusk.network>"]
edition = "2018"
autobins = false

[lib]
name = "rusk"
path = "src/lib/lib.rs"

[[bin]]
name = "rusk"
path = "src/bin/main.rs"

[dependencies]
tonic = "0.3"
tokio = { version = "0.2", features = ["rt-threaded", "time", "stream", "fs", "macros", "uds"] }
<<<<<<< HEAD
poseidon252 = {git = "https://github.com/dusk-network/Poseidon252", tag = "v0.6.4"}
dusk-plonk = "0.2.9"
# We're importing 0.1.0 here because phoenix-core also imports 0.1.0.
# If those imports are not unified, then the compiler will throw errors
# about the Ownable trait.
dusk-pki = {git = "https://github.com/dusk-network/dusk-pki/", tag = "v0.1.0"}
phoenix-core = { git = "https://github.com/dusk-network/phoenix-core", tag = "v0.1.0" }
=======
poseidon252 = {git = "https://github.com/dusk-network/Poseidon252", tag = "v0.8.0"}
dusk-plonk = "0.2.11"
dusk-blindbid = {git = "https://github.com/dusk-network/dusk-blindbid", tag = "v0.1.0"}
dusk-pki = {git = "https://github.com/dusk-network/dusk-pki/", tag = "v0.1.1"}
>>>>>>> 1e838354
tracing = "0.1"
tracing-subscriber = "0.2"
clap = "2.33.3"
prost = "0.6"
kelvin = "0.19.0"
kelvin-radix = "0.11.0"
futures = { version = "0.3", default-features = false, features = ["alloc"] }
thiserror = "1.0"
anyhow = "1.0"
rustc_tools_util = "0.2"
tower = "0.3"
rand = "0.7.0"

[build-dependencies]
tonic-build = "0.3"
rustc_tools_util = "0.2"
dusk-plonk = "0.2.11"
dusk-blindbid = {git = "https://github.com/dusk-network/dusk-blindbid", tag = "v0.1.0"}
anyhow = "1.0"
poseidon252 = {git = "https://github.com/dusk-network/Poseidon252", tag = "v0.8.0"}
dusk-pki = {git = "https://github.com/dusk-network/dusk-pki/", tag = "v0.1.1"}
kelvin = "0.19.0"
nstack = "0.5.0"
rand = "0.7"
bincode = "1.3.1"
bid-circuits = {path ="contracts/bid/circuits"}<|MERGE_RESOLUTION|>--- conflicted
+++ resolved
@@ -16,20 +16,10 @@
 [dependencies]
 tonic = "0.3"
 tokio = { version = "0.2", features = ["rt-threaded", "time", "stream", "fs", "macros", "uds"] }
-<<<<<<< HEAD
-poseidon252 = {git = "https://github.com/dusk-network/Poseidon252", tag = "v0.6.4"}
-dusk-plonk = "0.2.9"
-# We're importing 0.1.0 here because phoenix-core also imports 0.1.0.
-# If those imports are not unified, then the compiler will throw errors
-# about the Ownable trait.
-dusk-pki = {git = "https://github.com/dusk-network/dusk-pki/", tag = "v0.1.0"}
-phoenix-core = { git = "https://github.com/dusk-network/phoenix-core", tag = "v0.1.0" }
-=======
 poseidon252 = {git = "https://github.com/dusk-network/Poseidon252", tag = "v0.8.0"}
 dusk-plonk = "0.2.11"
 dusk-blindbid = {git = "https://github.com/dusk-network/dusk-blindbid", tag = "v0.1.0"}
 dusk-pki = {git = "https://github.com/dusk-network/dusk-pki/", tag = "v0.1.1"}
->>>>>>> 1e838354
 tracing = "0.1"
 tracing-subscriber = "0.2"
 clap = "2.33.3"
