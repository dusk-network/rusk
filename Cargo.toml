[package]
name = "rusk"
version = "0.1.0"
authors = [
  "CPerezz <carlos@dusk.network>", 
  "zer0 <matteo@dusk.network>", 
  "Victor Lopez <victor@dusk.network>",
  "Jules de Smit <jules@dusk.network>",
  "Luke Pearson <luke@dusk.network>"
]
edition = "2018"
autobins = false

[lib]
name = "rusk"
path = "src/lib/lib.rs"

[[bin]]
name = "rusk"
path = "src/bin/main.rs"

[dependencies]
tonic = "0.3"
tokio = { version = "0.2", features = ["rt-threaded", "time", "stream", "fs", "macros", "uds"] }
poseidon252 = {git = "https://github.com/dusk-network/Poseidon252", tag = "v0.15.0"}
dusk-plonk = "0.3.5"
dusk-blindbid = {git = "https://github.com/dusk-network/dusk-blindbid", tag = "v0.4.1"}
dusk-pki = {git = "https://github.com/dusk-network/dusk-pki/", tag = "v0.4.1"}
phoenix-core = {git="https://github.com/dusk-network/phoenix-core", tag="v0.6.0", features=["canon"]}
tracing = "0.1"
tracing-subscriber = "0.2"
clap = "2.33.3"
prost = "0.6"
futures = "0.3"
thiserror = "1.0"
anyhow = "1.0"
rustc_tools_util = "0.2"
tower = "0.3"
rand = "0.7.0"
bincode = "1.3.1"
lazy_static = "1.4"
rusk-profile = { path = "./profile" }
canonical = "0.4"
canonical_derive = "0.4"
canonical_host = "0.4"
wasmi = "0.6"
<<<<<<< HEAD
schnorr = {git = "https://github.com/dusk-network/schnorr", tag = "v0.1.1-alpha"}
bid-circuits = {path = "./contracts/bid/circuits"}

=======
schnorr = {git = "https://github.com/dusk-network/schnorr", tag = "v0.2.1"}
>>>>>>> 309167a6

[build-dependencies]
tonic-build = "0.3"
rustc_tools_util = "0.2"
dusk-plonk = "0.3"
poseidon252 = {git = "https://github.com/dusk-network/Poseidon252", tag = "v0.15.0"}
dusk-blindbid = {git = "https://github.com/dusk-network/dusk-blindbid", tag = "v0.4.1"}
anyhow = "1.0"
dusk-pki = {git = "https://github.com/dusk-network/dusk-pki/", tag = "v0.4.1"}
phoenix-core = {git="https://github.com/dusk-network/phoenix-core", tag="v0.6.0", features=["canon"]}
rand = "0.7"
bincode = "1.3.1"
bid-circuits = {path ="./contracts/bid/circuits"}
transfer-circuits = {path ="./contracts/transfer/circuits", features=["helpers"]}
rusk-profile = { path = "./profile" }
lazy_static = "1.4"
canonical = "0.4"
canonical_derive = "0.4"
canonical_host = "0.4"
<<<<<<< HEAD

[dev-dependencies]
bid_contract = {path = "contracts/bid"}
bid-circuits = {path = "./contracts/bid/circuits"}

[features]
default = ["bid_contract/host"]
=======
schnorr = {git = "https://github.com/dusk-network/schnorr", tag = "v0.2.1"}
>>>>>>> 309167a6
<|MERGE_RESOLUTION|>--- conflicted
+++ resolved
@@ -44,13 +44,8 @@
 canonical_derive = "0.4"
 canonical_host = "0.4"
 wasmi = "0.6"
-<<<<<<< HEAD
-schnorr = {git = "https://github.com/dusk-network/schnorr", tag = "v0.1.1-alpha"}
+schnorr = {git = "https://github.com/dusk-network/schnorr", tag = "v0.2.1"}
 bid-circuits = {path = "./contracts/bid/circuits"}
-
-=======
-schnorr = {git = "https://github.com/dusk-network/schnorr", tag = "v0.2.1"}
->>>>>>> 309167a6
 
 [build-dependencies]
 tonic-build = "0.3"
@@ -70,14 +65,11 @@
 canonical = "0.4"
 canonical_derive = "0.4"
 canonical_host = "0.4"
-<<<<<<< HEAD
+schnorr = {git = "https://github.com/dusk-network/schnorr", tag = "v0.2.1"}
 
 [dev-dependencies]
 bid_contract = {path = "contracts/bid"}
 bid-circuits = {path = "./contracts/bid/circuits"}
 
 [features]
-default = ["bid_contract/host"]
-=======
-schnorr = {git = "https://github.com/dusk-network/schnorr", tag = "v0.2.1"}
->>>>>>> 309167a6
+default = ["bid_contract/host"]